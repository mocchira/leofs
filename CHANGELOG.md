--- conflicted
+++ resolved
@@ -1,16 +1,63 @@
-CHANGELOG
-=========
-
-<<<<<<< HEAD
+# CHANGELOG
+## 1.2.18 (January 7, 2016)
+### Improvements
+* [#426](https://github.com/leo-project/leofs/issues/426) ``leo_storage`` Should be logged with warning or error level in some cases
+* [#434](https://github.com/leo-project/leofs/issues/434) ``leo_manager`` Enable to reconfigure a consistency level
+* [#435](https://github.com/leo-project/leofs/issues/435) ``leo_manager`` Enable to reconfigure a log level of storage and gateway node(s)
+* [#437](https://github.com/leo-project/leofs/issues/437) ``leo_mq`` Replace bitcask used by leo_mq behind the scene with an appropriate one
+
+### Fixed Bugs
+* [#190](https://github.com/leo-project/leofs/issues/190) ``leo_gateway`` ``leo_storage`` Multipart uploads of large files produces partially corrupted data when upload chunk size
+* [#427](https://github.com/leo-project/leofs/issues/427) ``leo_storage`` Need to fix the possibility of infinite loop w/the recover-node or the rebalance feature
+* [#438](https://github.com/leo-project/leofs/issues/438) ``leo_s3_libs`` Requests to leo_gateway take too much time when leo_manager is down
+* [#439](https://github.com/leo-project/leofs/issues/439) ``mdc-replication`` ``leo_redundant_manager`` Failed upgrading leo_cluster_info table from 1.2.x to 1.2.x
+
+### Used libraries
+#### Leo Project
+* [leo_backend-db v1.1.14](https://github.com/leo-project/leo_backend_db/releases/tag/1.1.15)
+* [leo_cache v0.6.10](https://github.com/leo-project/leo_cache/tag/0.6.10)
+* [leo_commons v1.1.6](https://github.com/leo-project/leo_commons/releases/tag/1.1.6)
+* [leo_dcerl v0.4.1](https://github.com/leo-project/leo_dcerl/releases/tag/0.4.1)
+* [leo_logger v1.2.2](https://github.com/leo-project/leo_logger/releases/tag/1.2.2)
+* [leo_mcerl v0.6.0](https://github.com/leo-project/leo_mcerl/releases/tag/0.6.0)
+* [leo_mq v1.3.18](https://github.com/leo-project/leo_mq/releases/tag/1.3.18)
+* [leo_object_storage](https://github.com/leo-project/leo_object_storage/tag/1.2.12)
+* [leo_ordning_reda v1.1.4](https://github.com/leo-project/leo_ordning_reda/releases/tag/1.1.4)
+* [leo_redundant_manager 1.9.22](https://github.com/leo-project/leo_redundant_manager/releases/tag/1.9.22)
+* [leo_rpc v0.10.7](https://github.com/leo-project/leo_rpc/releases/tag/0.10.7)
+* [leo_pod v0.6.4](https://github.com/leo-project/leo_pod/releases/tag/0.6.4)
+* [leo_s3_libs v1.1.10](https://github.com/leo-project/leo_s3_libs/releases/tag/1.1.10)
+* [leo_statistics v1.1.10](https://github.com/leo-project/leo_statistics/releases/tag/1.1.10)
+* [leo_tran v0.2.4](https://github.com/leo-project/leo_tran/releases/tag/0.2.4)
+* [leo_watchdog v0.12.1](https://github.com/leo-project/leo_watchdog/releases/tag/0.12.1)
+* [savanna_agent v0.4.13](https://github.com/leo-project/savanna_agent/releases/tag/0.4.13)
+* [savanna_commons v0.8.16](https://github.com/leo-project/savanna_commons/releases/tag/0.8.16)
+* [erpcgen v0.2.3](https://github.com/leo-project/erpcgen/releases/tag/0.2.3)
+* [nfs_rpc_server v0.2.3](https://github.com/leo-project/nfs_rpc_server/releases/tag/0.2.3)
+* [leo_gateway v1.2.18](https://github.com/leo-project/leo_gateway/releases/tag/1.2.18)
+* [leo_manager v1.2.18](https://github.com/leo-project/leo_manager/releases/tag/1.2.18)
+* [leo_storage v1.2.18](https://github.com/leo-project/leo_storage/releases/tag/1.2.18)
+* others
+* [bitcask v2.0.1](https://github.com/lbasho/bitcask/releases/tag/2.0.1)
+* [cowboy v1.0.0](https://github.com/leo-project/cowboy/releases/tag/1.0.0-p1)
+* [cowlib v1.0.0](https://github.com/extend/cowboy/releases/tag/1.0.0)
+* [elarm v0.3.0](https://github.com/leo-project/elarm/releases/tag/0.3.0)
+* [eleveldb v2.1.4](https://github.com/basho/eleveldb/releases/tag/2.1.4)
+* [folsom v0.8.2-for-leofs](https://github.com/leo-project/folsom/releases/tag/0.8.2-for-leofs)
+* [jiffy v0.14.4](https://github.com/davisp/jiffy/releases/tag/0.14.4)
+* [lz4 v0.2.2](https://github.com/leo-project/erlang-lz4/releases/tag/0.2.2)
+* [recon v0.8.5](https://github.com/ferd/recon/releases/tag/2.2.1)
+
+
 ## 1.4.0-pre.3 (Dec 25, 2015)
 ### New Features
 * The erasure coding support
-    * Released [Leo's erasure code lib - leo_erasure](https://github.com/leo-project/leo_erasure)
-    * The libraries of the erasure code
-        * Supported [Intel's ersure code lib - ISA-L](https://01.org/intel®-storage-acceleration-library-open-source-version)
-            * Shared [a benchmark report](https://github.com/leo-project/notes/blob/master/leofs/benchmark/leofs/1.4/erasure_code/20151222_isars_k10m4_15m_r49w1_60min_1/README.md) on Dec 22, 2015
-        * Supported [JErasure](https://github.com/tsuraan/Jerasure) - *Not stable*
-    * Delivered ``set-redundancy-method`` on [leofs-adm](https://github.com/leo-project/leofs/blob/1.4/leofs-adm#L693) to configure parameters of the erasure-coding of a bucket
+* Released [Leo's erasure code lib - leo_erasure](https://github.com/leo-project/leo_erasure)
+* The libraries of the erasure code
+    * Supported [Intel's ersure code lib - ISA-L](https://01.org/intel®-storage-acceleration-library-open-source-version)
+        * Shared [a benchmark report](https://github.com/leo-project/notes/blob/master/leofs/benchmark/leofs/1.4/erasure_code/20151222_isars_k10m4_15m_r49w1_60min_1/README.md) on Dec 22, 2015
+    * Supported [JErasure](https://github.com/tsuraan/Jerasure) - *Not stable*
+* Delivered ``set-redundancy-method`` on [leofs-adm](https://github.com/leo-project/leofs/blob/1.4/leofs-adm#L693) to configure parameters of the erasure-coding of a bucket
 
 ```
 ## erasure-coding
@@ -26,9 +73,8 @@
 * [#375](https://github.com/leo-project/leofs/issues/375) ``NFS`` Reduce unnecessary round trips between nfs client and leo_gateway
 * [#432](https://github.com/leo-project/leofs/issues/432) ``leo_gateway`` Spend much time on generating an xml object
 
-
-## Used libraries
-### leo project
+### Used libraries
+#### Leo Project
 * [leo_backend-db v1.1.14](https://github.com/leo-project/leo_backend_db/releases/tag/1.1.14)
 * [leo_cache 1.4-branch](https://github.com/leo-project/leo_cache/commit/76e9fcded4ae4b5b2fa524a099dcfeb3ebfb6e67)
 * [leo_commons v1.1.6](https://github.com/leo-project/leo_commons/releases/tag/1.1.6)
@@ -53,7 +99,7 @@
 * [leo_manager v1.4.0-pre.3](https://github.com/leo-project/leo_manager/releases/tag/1.4.0-pre.3)
 * [leo_storage v1.4.0-pre.3](https://github.com/leo-project/leo_storage/releases/tag/1.4.0-pre.3)
 
-### others
+### Others
 * [bitcask v2.0.1](https://github.com/lbasho/bitcask/releases/tag/2.0.1)
 * [cowboy v1.0.0](https://github.com/leo-project/cowboy/releases/tag/1.0.0-p1)
 * [cowlib v1.0.0](https://github.com/extend/cowboy/releases/tag/1.0.0)
@@ -76,7 +122,7 @@
 * [#325](https://github.com/leo-project/leofs/issues/325) ``leo_gateway`` Reduce network traffic between leo_gateway and leo_storage
 
 ### Used libraries
-#### leo project
+#### Leo Project
 * [leo_backend-db v1.1.14](https://github.com/leo-project/leo_backend_db/releases/tag/1.1.14)
 * [leo_cache 1.4-branch](https://github.com/leo-project/leo_cache/tree/1.4)
 * [leo_commons v1.1.6](https://github.com/leo-project/leo_commons/releases/tag/1.1.6)
@@ -100,7 +146,7 @@
 * [leo_manager v1.4.0-pre.2](https://github.com/leo-project/leo_manager/releases/tag/1.4.0-pre.2)
 * [leo_storage v1.4.0-pre.2](https://github.com/leo-project/leo_storage/releases/tag/1.4.0-pre.2)
 
-#### others
+#### Others
 * [bitcask v2.0.1](https://github.com/lbasho/bitcask/releases/tag/2.0.1)
 * [cowboy v1.0.0](https://github.com/leo-project/cowboy/releases/tag/1.0.0-p1)
 * [cowlib v1.0.0](https://github.com/extend/cowboy/releases/tag/1.0.0)
@@ -110,162 +156,108 @@
 * [jiffy v0.14.4](https://github.com/davisp/jiffy/releases/tag/0.14.4)
 * [lz4 v0.2.2](https://github.com/leo-project/erlang-lz4/releases/tag/0.2.2)
 * [recon v0.8.5](https://github.com/ferd/recon/releases/tag/2.2.1)
-=======
-1.2.18 (January 7, 2016)
-===========================
-
-* Improvements
-    * [#426](https://github.com/leo-project/leofs/issues/426) ``leo_storage`` Should be logged with warning or error level in some cases
-    * [#434](https://github.com/leo-project/leofs/issues/434) ``leo_manager`` Enable to reconfigure a consistency level
-    * [#435](https://github.com/leo-project/leofs/issues/435) ``leo_manager`` Enable to reconfigure a log level of storage and gateway node(s)
-    * [#437](https://github.com/leo-project/leofs/issues/437) ``leo_mq`` Replace bitcask used by leo_mq behind the scene with an appropriate one
-
-* Fixed Bugs
-    * [#190](https://github.com/leo-project/leofs/issues/190) ``leo_gateway`` ``leo_storage`` Multipart uploads of large files produces partially corrupted data when upload chunk size
-    * [#427](https://github.com/leo-project/leofs/issues/427) ``leo_storage`` Need to fix the possibility of infinite loop w/the recover-node or the rebalance feature
-    * [#438](https://github.com/leo-project/leofs/issues/438) ``leo_s3_libs`` Requests to leo_gateway take too much time when leo_manager is down
-    * [#439](https://github.com/leo-project/leofs/issues/439) ``mdc-replication`` ``leo_redundant_manager`` Failed upgrading leo_cluster_info table from 1.2.x to 1.2.x
-* Used libraries
-    * leo project
-        * [leo_backend-db v1.1.14](https://github.com/leo-project/leo_backend_db/releases/tag/1.1.15)
-        * [leo_cache v0.6.10](https://github.com/leo-project/leo_cache/tag/0.6.10)
-        * [leo_commons v1.1.6](https://github.com/leo-project/leo_commons/releases/tag/1.1.6)
-        * [leo_dcerl v0.4.1](https://github.com/leo-project/leo_dcerl/releases/tag/0.4.1)
-        * [leo_logger v1.2.2](https://github.com/leo-project/leo_logger/releases/tag/1.2.2)
-        * [leo_mcerl v0.6.0](https://github.com/leo-project/leo_mcerl/releases/tag/0.6.0)
-        * [leo_mq v1.3.18](https://github.com/leo-project/leo_mq/releases/tag/1.3.18)
-        * [leo_object_storage](https://github.com/leo-project/leo_object_storage/tag/1.2.12)
-        * [leo_ordning_reda v1.1.4](https://github.com/leo-project/leo_ordning_reda/releases/tag/1.1.4)
-        * [leo_redundant_manager 1.9.22](https://github.com/leo-project/leo_redundant_manager/releases/tag/1.9.22)
-        * [leo_rpc v0.10.7](https://github.com/leo-project/leo_rpc/releases/tag/0.10.7)
-        * [leo_pod v0.6.4](https://github.com/leo-project/leo_pod/releases/tag/0.6.4)
-        * [leo_s3_libs v1.1.10](https://github.com/leo-project/leo_s3_libs/releases/tag/1.1.10)
-        * [leo_statistics v1.1.10](https://github.com/leo-project/leo_statistics/releases/tag/1.1.10)
-        * [leo_tran v0.2.4](https://github.com/leo-project/leo_tran/releases/tag/0.2.4)
-        * [leo_watchdog v0.12.1](https://github.com/leo-project/leo_watchdog/releases/tag/0.12.1)
-        * [savanna_agent v0.4.13](https://github.com/leo-project/savanna_agent/releases/tag/0.4.13)
-        * [savanna_commons v0.8.16](https://github.com/leo-project/savanna_commons/releases/tag/0.8.16)
-        * [erpcgen v0.2.3](https://github.com/leo-project/erpcgen/releases/tag/0.2.3)
-        * [nfs_rpc_server v0.2.3](https://github.com/leo-project/nfs_rpc_server/releases/tag/0.2.3)
-        * [leo_gateway v1.2.18](https://github.com/leo-project/leo_gateway/releases/tag/1.2.18)
-        * [leo_manager v1.2.18](https://github.com/leo-project/leo_manager/releases/tag/1.2.18)
-        * [leo_storage v1.2.18](https://github.com/leo-project/leo_storage/releases/tag/1.2.18)
-    * others
-        * [bitcask v2.0.1](https://github.com/lbasho/bitcask/releases/tag/2.0.1)
-        * [cowboy v1.0.0](https://github.com/leo-project/cowboy/releases/tag/1.0.0-p1)
-        * [cowlib v1.0.0](https://github.com/extend/cowboy/releases/tag/1.0.0)
-        * [elarm v0.3.0](https://github.com/leo-project/elarm/releases/tag/0.3.0)
-        * [eleveldb v2.1.4](https://github.com/basho/eleveldb/releases/tag/2.1.4)
-        * [folsom v0.8.2-for-leofs](https://github.com/leo-project/folsom/releases/tag/0.8.2-for-leofs)
-        * [jiffy v0.14.4](https://github.com/davisp/jiffy/releases/tag/0.14.4)
-        * [lz4 v0.2.2](https://github.com/leo-project/erlang-lz4/releases/tag/0.2.2)
-        * [recon v0.8.5](https://github.com/ferd/recon/releases/tag/2.2.1)
->>>>>>> d5152506
-
-
-1.2.16 (Octorber 9, 2015)
-===========================
-
-* Fixed Bugs
-    * [#422](https://github.com/leo-project/leofs/issues/422) ``leo_storage`` A LeoStorage node crashed due to executing consecutive the "ls" command
-    * [#423](https://github.com/leo-project/leofs/issues/423)``v1.2.11-`` ``leo_watchdog`` Did not clear combination of for errors - "cpu_util" and "load_avg_1m"
-
-* Used libraries
-    * leo project
-        * [leo_backend-db v1.1.13](https://github.com/leo-project/leo_backend_db/releases/tag/1.1.13)
-        * [leo_cache v0.6.5](https://github.com/leo-project/leo_cache/releases/tag/0.6.5)
-        * [leo_commons v1.1.5](https://github.com/leo-project/leo_commons/releases/tag/1.1.4)
-        * [leo_dcerl v0.4.0](https://github.com/leo-project/leo_dcerl/releases/tag/0.4.0)
-        * [leo_logger v1.1.11](https://github.com/leo-project/leo_logger/releases/tag/1.1.11)
-        * [leo_mcerl v0.6.0](https://github.com/leo-project/leo_mcerl/releases/tag/0.6.0)
-        * [leo_mq v1.3.16](https://github.com/leo-project/leo_mq/releases/tag/1.3.16)
-        * [leo_object_storage v1.2.10](https://github.com/leo-project/leo_object_storage/releases/tag/1.2.10)
-        * [leo_ordning_reda v1.1.3](https://github.com/leo-project/leo_ordning_reda/releases/tag/1.1.3)
-        * [leo_redundant_manager 1.9.19](https://github.com/leo-project/leo_redundant_manager/releases/tag/1.9.19)
-        * [leo_rpc v0.10.6](https://github.com/leo-project/leo_rpc/releases/tag/0.10.6)
-        * [leo_pod v0.6.6](https://github.com/leo-project/leo_pod/releases/tag/0.6.6)
-        * [leo_s3_libs v1.1.9](https://github.com/leo-project/leo_s3_libs/releases/tag/1.1.9)
-        * [leo_statistics v1.1.9](https://github.com/leo-project/leo_statistics/releases/tag/1.1.9)
-        * [leo_watchdog v0.12.0](https://github.com/leo-project/leo_watchdog/releases/tag/0.12.0)
-        * [savanna_agent v0.4.12](https://github.com/leo-project/savanna_agent/releases/tag/0.4.12)
-        * [savanna_commons v0.8.15](https://github.com/leo-project/savanna_commons/releases/tag/0.8.15)
-        * [erpcgen v0.2.3](https://github.com/leo-project/erpcgen/releases/tag/0.2.3)
-        * [nfs_rpc_server v0.2.3](https://github.com/leo-project/nfs_rpc_server/releases/tag/0.2.3)
-        * [leo_gateway v1.2.16](https://github.com/leo-project/leo_gateway/releases/tag/1.2.16)
-        * [leo_manager v1.2.16](https://github.com/leo-project/leo_manager/releases/tag/1.2.16)
-        * [leo_storage v1.2.16](https://github.com/leo-project/leo_storage/releases/tag/1.2.16)
-    * others
-        * [bitcask v2.0.0](https://github.com/lbasho/bitcask/releases/tag/2.0.0)
-        * [cowboy v1.0.1](https://github.com/leo-project/cowboy/releases/tag/for-leofs-1.2.11)
-        * [cowlib v1.0.0](https://github.com/extend/cowboy/releases/tag/1.0.0)
-        * [elarm v0.3.0](https://github.com/leo-project/elarm/releases/tag/0.3.0)
-        * [eleveldb v2.1.1](https://github.com/basho/eleveldb/releases/tag/2.1.1)
-        * [folsom v0.8.2-for-leofs](https://github.com/leo-project/folsom/releases/tag/0.8.2-for-leofs)
-        * [jiffy v0.13.3](https://github.com/davisp/jiffy/releases/tag/0.13.3)
-        * [lz4 v0.2.2](https://github.com/leo-project/erlang-lz4/releases/tag/0.2.2)
-        * [recon v0.8.5](https://github.com/ferd/recon/releases/tag/2.2.1)
-
-
-1.2.14 (September 11, 2015)
-===========================
-
-* Fixed Bugs
-    * [#416](https://github.com/leo-project/leofs/issues/416) ``leo_manager`` ``leo_redundant_manager`` Cannot execute the rebalance command with manual operaiton
-        * It was happened while one manager-node downed
-    * [#417](https://github.com/leo-project/leofs/issues/417) ``leo_manager`` ``leo_redundant_manager`` It possible of inconsistent status of a storage-node between leo_redundant_manager and leo_manager
-    * [#418](https://github.com/leo-project/leofs/issues/418) ``leo_manager`` leo_manager slave can't restart when detach was executed while the slave was down
-
-* Used libraries
-    * leo project
-        * [leo_backend-db v1.1.9](https://github.com/leo-project/leo_backend_db/releases/tag/1.1.9)
-        * [leo_cache v0.6.5](https://github.com/leo-project/leo_cache/releases/tag/0.6.5)
-        * [leo_commons v1.1.4](https://github.com/leo-project/leo_commons/releases/tag/1.1.4)
-        * [leo_dcerl v0.4.0](https://github.com/leo-project/leo_dcerl/releases/tag/0.4.0)
-        * [leo_logger v1.1.6](https://github.com/leo-project/leo_logger/releases/tag/1.1.6)
-        * [leo_mcerl v0.6.0](https://github.com/leo-project/leo_mcerl/releases/tag/0.6.0)
-        * [leo_mq v1.3.14](https://github.com/leo-project/leo_mq/releases/tag/1.3.14)
-        * [leo_object_storage v1.2.9](https://github.com/leo-project/leo_object_storage/releases/tag/1.2.9)
-        * [leo_ordning_reda v1.1.0](https://github.com/leo-project/leo_ordning_reda/releases/tag/1.1.0)
-        * [leo_redundant_manager 1.9.18](https://github.com/leo-project/leo_redundant_manager/releases/tag/1.9.18)
-        * [leo_rpc v0.10.5](https://github.com/leo-project/leo_rpc/releases/tag/0.10.5)
-        * [leo_pod v0.6.6](https://github.com/leo-project/leo_pod/releases/tag/0.6.6)
-        * [leo_s3_libs v1.1.8](https://github.com/leo-project/leo_s3_libs/releases/tag/1.1.8)
-        * [leo_statistics v1.1.6](https://github.com/leo-project/leo_statistics/releases/tag/1.1.6)
-        * [leo_watchdog v0.10.2](https://github.com/leo-project/leo_watchdog/releases/tag/0.10.2)
-        * [savanna_agent v0.4.9](https://github.com/leo-project/savanna_agent/releases/tag/0.4.9)
-        * [savanna_commons v0.8.12](https://github.com/leo-project/savanna_commons/releases/tag/0.8.12)
-        * [erpcgen v0.2.3](https://github.com/leo-project/erpcgen/releases/tag/0.2.3)
-        * [nfs_rpc_server v0.2.3](https://github.com/leo-project/nfs_rpc_server/releases/tag/0.2.3)
-        * [leo_gateway v1.2.14](https://github.com/leo-project/leo_gateway/releases/tag/1.2.14)
-        * [leo_manager v1.2.14](https://github.com/leo-project/leo_manager/releases/tag/1.2.14)
-        * [leo_storage v1.2.14](https://github.com/leo-project/leo_storage/releases/tag/1.2.14)
-    * others
-        * [bitcask v2.0.0](https://github.com/lbasho/bitcask/releases/tag/2.0.0)
-        * [cowboy v1.0.1](https://github.com/leo-project/cowboy/releases/tag/for-leofs-1.2.11)
-        * [cowlib v1.0.0](https://github.com/extend/cowboy/releases/tag/1.0.0)
-        * [elarm v0.3.0](https://github.com/leo-project/elarm/releases/tag/0.3.0)
-        * [eleveldb v2.1.1](https://github.com/basho/eleveldb/releases/tag/2.1.1)
-        * [folsom v0.8.2-for-leofs](https://github.com/leo-project/folsom/releases/tag/0.8.2-for-leofs)
-        * [jiffy v0.13.3](https://github.com/davisp/jiffy/releases/tag/0.13.3)
-        * [lz4 v0.2.2](https://github.com/leo-project/erlang-lz4/releases/tag/0.2.2)
-        * [recon v0.8.5](https://github.com/ferd/recon/releases/tag/2.2.1)
+
+
+## 1.2.16 (Octorber 9, 2015)
+### Fixed Bugs
+* [#422](https://github.com/leo-project/leofs/issues/422) ``leo_storage`` A LeoStorage node crashed due to executing consecutive the "ls" command
+* [#423](https://github.com/leo-project/leofs/issues/423)``v1.2.11-`` ``leo_watchdog`` Did not clear combination of for errors - "cpu_util" and "load_avg_1m"
+
+### Used libraries
+#### Leo Project
+* [leo_backend-db v1.1.13](https://github.com/leo-project/leo_backend_db/releases/tag/1.1.13)
+* [leo_cache v0.6.5](https://github.com/leo-project/leo_cache/releases/tag/0.6.5)
+* [leo_commons v1.1.5](https://github.com/leo-project/leo_commons/releases/tag/1.1.4)
+* [leo_dcerl v0.4.0](https://github.com/leo-project/leo_dcerl/releases/tag/0.4.0)
+* [leo_logger v1.1.11](https://github.com/leo-project/leo_logger/releases/tag/1.1.11)
+* [leo_mcerl v0.6.0](https://github.com/leo-project/leo_mcerl/releases/tag/0.6.0)
+* [leo_mq v1.3.16](https://github.com/leo-project/leo_mq/releases/tag/1.3.16)
+* [leo_object_storage v1.2.10](https://github.com/leo-project/leo_object_storage/releases/tag/1.2.10)
+* [leo_ordning_reda v1.1.3](https://github.com/leo-project/leo_ordning_reda/releases/tag/1.1.3)
+* [leo_redundant_manager 1.9.19](https://github.com/leo-project/leo_redundant_manager/releases/tag/1.9.19)
+* [leo_rpc v0.10.6](https://github.com/leo-project/leo_rpc/releases/tag/0.10.6)
+* [leo_pod v0.6.6](https://github.com/leo-project/leo_pod/releases/tag/0.6.6)
+* [leo_s3_libs v1.1.9](https://github.com/leo-project/leo_s3_libs/releases/tag/1.1.9)
+* [leo_statistics v1.1.9](https://github.com/leo-project/leo_statistics/releases/tag/1.1.9)
+* [leo_watchdog v0.12.0](https://github.com/leo-project/leo_watchdog/releases/tag/0.12.0)
+* [savanna_agent v0.4.12](https://github.com/leo-project/savanna_agent/releases/tag/0.4.12)
+* [savanna_commons v0.8.15](https://github.com/leo-project/savanna_commons/releases/tag/0.8.15)
+* [erpcgen v0.2.3](https://github.com/leo-project/erpcgen/releases/tag/0.2.3)
+* [nfs_rpc_server v0.2.3](https://github.com/leo-project/nfs_rpc_server/releases/tag/0.2.3)
+* [leo_gateway v1.2.16](https://github.com/leo-project/leo_gateway/releases/tag/1.2.16)
+* [leo_manager v1.2.16](https://github.com/leo-project/leo_manager/releases/tag/1.2.16)
+* [leo_storage v1.2.16](https://github.com/leo-project/leo_storage/releases/tag/1.2.16)
+
+#### Others
+* [bitcask v2.0.0](https://github.com/lbasho/bitcask/releases/tag/2.0.0)
+* [cowboy v1.0.1](https://github.com/leo-project/cowboy/releases/tag/for-leofs-1.2.11)
+* [cowlib v1.0.0](https://github.com/extend/cowboy/releases/tag/1.0.0)
+* [elarm v0.3.0](https://github.com/leo-project/elarm/releases/tag/0.3.0)
+* [eleveldb v2.1.1](https://github.com/basho/eleveldb/releases/tag/2.1.1)
+* [folsom v0.8.2-for-leofs](https://github.com/leo-project/folsom/releases/tag/0.8.2-for-leofs)
+* [jiffy v0.13.3](https://github.com/davisp/jiffy/releases/tag/0.13.3)
+* [lz4 v0.2.2](https://github.com/leo-project/erlang-lz4/releases/tag/0.2.2)
+* [recon v0.8.5](https://github.com/ferd/recon/releases/tag/2.2.1)
+
+
+## 1.2.14 (September 11, 2015)
+### Fixed Bugs
+* [#416](https://github.com/leo-project/leofs/issues/416) ``leo_manager`` ``leo_redundant_manager`` Cannot execute the rebalance command with manual operaiton
+    * It was happened while one manager-node downed
+* [#417](https://github.com/leo-project/leofs/issues/417) ``leo_manager`` ``leo_redundant_manager`` It possible of inconsistent status of a storage-node between leo_redundant_manager and leo_manager
+* [#418](https://github.com/leo-project/leofs/issues/418) ``leo_manager`` leo_manager slave can't restart when detach was executed while the slave was down
+
+### Used libraries
+#### Leo Project
+* [leo_backend-db v1.1.9](https://github.com/leo-project/leo_backend_db/releases/tag/1.1.9)
+* [leo_cache v0.6.5](https://github.com/leo-project/leo_cache/releases/tag/0.6.5)
+* [leo_commons v1.1.4](https://github.com/leo-project/leo_commons/releases/tag/1.1.4)
+* [leo_dcerl v0.4.0](https://github.com/leo-project/leo_dcerl/releases/tag/0.4.0)
+* [leo_logger v1.1.6](https://github.com/leo-project/leo_logger/releases/tag/1.1.6)
+* [leo_mcerl v0.6.0](https://github.com/leo-project/leo_mcerl/releases/tag/0.6.0)
+* [leo_mq v1.3.14](https://github.com/leo-project/leo_mq/releases/tag/1.3.14)
+* [leo_object_storage v1.2.9](https://github.com/leo-project/leo_object_storage/releases/tag/1.2.9)
+* [leo_ordning_reda v1.1.0](https://github.com/leo-project/leo_ordning_reda/releases/tag/1.1.0)
+* [leo_redundant_manager 1.9.18](https://github.com/leo-project/leo_redundant_manager/releases/tag/1.9.18)
+* [leo_rpc v0.10.5](https://github.com/leo-project/leo_rpc/releases/tag/0.10.5)
+* [leo_pod v0.6.6](https://github.com/leo-project/leo_pod/releases/tag/0.6.6)
+* [leo_s3_libs v1.1.8](https://github.com/leo-project/leo_s3_libs/releases/tag/1.1.8)
+* [leo_statistics v1.1.6](https://github.com/leo-project/leo_statistics/releases/tag/1.1.6)
+* [leo_watchdog v0.10.2](https://github.com/leo-project/leo_watchdog/releases/tag/0.10.2)
+* [savanna_agent v0.4.9](https://github.com/leo-project/savanna_agent/releases/tag/0.4.9)
+* [savanna_commons v0.8.12](https://github.com/leo-project/savanna_commons/releases/tag/0.8.12)
+* [erpcgen v0.2.3](https://github.com/leo-project/erpcgen/releases/tag/0.2.3)
+* [nfs_rpc_server v0.2.3](https://github.com/leo-project/nfs_rpc_server/releases/tag/0.2.3)
+* [leo_gateway v1.2.14](https://github.com/leo-project/leo_gateway/releases/tag/1.2.14)
+* [leo_manager v1.2.14](https://github.com/leo-project/leo_manager/releases/tag/1.2.14)
+* [leo_storage v1.2.14](https://github.com/leo-project/leo_storage/releases/tag/1.2.14)
+
+#### Others
+* [bitcask v2.0.0](https://github.com/lbasho/bitcask/releases/tag/2.0.0)
+* [cowboy v1.0.1](https://github.com/leo-project/cowboy/releases/tag/for-leofs-1.2.11)
+* [cowlib v1.0.0](https://github.com/extend/cowboy/releases/tag/1.0.0)
+* [elarm v0.3.0](https://github.com/leo-project/elarm/releases/tag/0.3.0)
+* [eleveldb v2.1.1](https://github.com/basho/eleveldb/releases/tag/2.1.1)
+* [folsom v0.8.2-for-leofs](https://github.com/leo-project/folsom/releases/tag/0.8.2-for-leofs)
+* [jiffy v0.13.3](https://github.com/davisp/jiffy/releases/tag/0.13.3)
+* [lz4 v0.2.2](https://github.com/leo-project/erlang-lz4/releases/tag/0.2.2)
+* [recon v0.8.5](https://github.com/ferd/recon/releases/tag/2.2.1)
 
 
 ## 1.4.0-pre.1 (July 31, 2015)
 ### New Features
 * AWS-Signature-v4 Support
-    * Reference: [Authenticating Requests (AWS Signature Version 4)](http://docs.aws.amazon.com/AmazonS3/latest/API/sig-v4-authenticating-requests.html)
+* Reference: [Authenticating Requests (AWS Signature Version 4)](http://docs.aws.amazon.com/AmazonS3/latest/API/sig-v4-authenticating-requests.html)
 
 ### Improvemens
 * Improved LeoFS's NFS performance
-    * Implemented LeoFS directory in [LeoStorage](https://github.com/leo-project/leo_storage) without degrading LeoStorage performance
-        * [Configuration](https://github.com/leo-project/leo_storage/blob/1.4.0-pre.1/priv/leo_storage.conf#L68-L75):
-            * LeoFS Directory DB's directory: ``directory.db_path``
-            * LeoFS Directory DB's container buffer: ``directory.cont_buffer_size``
-            * LeoFS Directory DB's container expiration time: ``directory.cont_expiration_time``
-    * Retrieving list objects - *the ls and tree comand*
-    * Copying objects
-
+* Implemented LeoFS directory in [LeoStorage](https://github.com/leo-project/leo_storage) without degrading LeoStorage performance
+* [Configuration](https://github.com/leo-project/leo_storage/blob/1.4.0-pre.1/priv/leo_storage.conf#L68-L75):
+        * LeoFS Directory DB's directory: ``directory.db_path``
+        * LeoFS Directory DB's container buffer: ``directory.cont_buffer_size``
+        * LeoFS Directory DB's container expiration time: ``directory.cont_expiration_time``
+* Retrieving list objects - *the ls and tree comand*
+* Copying objects
 * [#283](https://github.com/leo-project/leofs/issues/283) ``leo_s3_libs`` Authenticating requests(AWS Signature version4) to be implemented
 * [#373](https://github.com/leo-project/leofs/issues/373) ``S3-API`` ``AWS-Signature-v4`` ``leo_gateway`` ``leo_s3_libs`` Support aws-sdk-go
 * [#375](https://github.com/leo-project/leofs/issues/375) ``NFS`` Reduce unnecessary round trips between nfs client and leo_gateway
@@ -315,7 +307,7 @@
 ```
 
 ### Used libraries
-#### leo project
+#### Leo Project
 * [leo_backend-db v1.1.11](https://github.com/leo-project/leo_backend_db/releases/tag/1.1.11)
 * [leo_cache v0.6.7](https://github.com/leo-project/leo_cache/releases/tag/0.6.7)
 * [leo_commons v1.1.4](https://github.com/leo-project/leo_commons/releases/tag/1.1.4)
@@ -339,7 +331,7 @@
 * [leo_manager v1.4.0-pre1](https://github.com/leo-project/leo_manager/releases/tag/1.4.0-pre.1)
 * [leo_storage v1.4.0-pre1](https://github.com/leo-project/leo_storage/releases/tag/1.4.0-pre.1)
 
-#### others
+#### Others
 * [bitcask v2.0.0](https://github.com/lbasho/bitcask/releases/tag/2.0.0)
 * [cowboy v1.0.0](https://github.com/leo-project/cowboy/releases/tag/1.0.0-p1)
 * [cowlib v1.0.0](https://github.com/extend/cowboy/releases/tag/1.0.0)
@@ -351,517 +343,514 @@
 * [recon v0.8.5](https://github.com/ferd/recon/releases/tag/2.2.1)
 
 
-1.2.12 (July 10, 2015)
-======================
-
-* Improvemens
-    * Able to use ``compact-suspend`` comamnd when the auto-compaction is enabled
-* Fixed Bugs
-    * [#390](https://github.com/leo-project/leofs/issues/390) ``leo_object_storage`` Unexpected 500 error when getting a zero size object not cached
-    * [#393](https://github.com/leo-project/leofs/issues/393) ``leo_object_storage`` Compaction can be slow because of the watchdog communication
-    * [#395](https://github.com/leo-project/leofs/issues/395) ``leo_gateway`` ``s3tests.functional.test_s3:test_bucket_list_maxkeys_zero`` failed
-    * [#396](https://github.com/leo-project/leofs/issues/396) ``leo_storage`` Auto Compaction tend to be executed on the same node
-    * [#398](https://github.com/leo-project/leofs/issues/398) ``leo_object_storage`` Compaction may stop unintentionally under heavy load
-
-* Used libraries
-    * leo project
-        * [leo_backend-db v1.1.9](https://github.com/leo-project/leo_backend_db/releases/tag/1.1.9)
-        * [leo_cache v0.6.5](https://github.com/leo-project/leo_cache/releases/tag/0.6.5)
-        * [leo_commons v1.1.2](https://github.com/leo-project/leo_commons/releases/tag/1.1.2)
-        * [leo_dcerl v0.4.0](https://github.com/leo-project/leo_dcerl/releases/tag/0.4.0)
-        * [leo_logger v1.1.6](https://github.com/leo-project/leo_logger/releases/tag/1.1.6)
-        * [leo_mcerl v0.6.0](https://github.com/leo-project/leo_mcerl/releases/tag/0.6.0)
-        * [leo_mq v1.3.11](https://github.com/leo-project/leo_mq/releases/tag/1.3.11)
-        * [leo_object_storage v1.2.9](https://github.com/leo-project/leo_object_storage/releases/tag/1.2.9)
-        * [leo_ordning_reda v1.1.0](https://github.com/leo-project/leo_ordning_reda/releases/tag/1.1.0)
-        * [leo_redundant_manager 1.9.15](https://github.com/leo-project/leo_redundant_manager/releases/tag/1.9.15)
-        * [leo_rpc v0.10.2](https://github.com/leo-project/leo_rpc/releases/tag/0.10.2)
-        * [leo_pod v0.6.4](https://github.com/leo-project/leo_pod/releases/tag/0.6.4)
-        * [leo_s3_libs v1.1.8](https://github.com/leo-project/leo_s3_libs/releases/tag/1.1.8)
-        * [leo_statistics v1.1.6](https://github.com/leo-project/leo_statistics/releases/tag/1.1.6)
-        * [leo_watchdog v0.10.2](https://github.com/leo-project/leo_watchdog/releases/tag/0.10.2)
-        * [savanna_agent v0.4.9](https://github.com/leo-project/savanna_agent/releases/tag/0.4.9)
-        * [savanna_commons v0.8.12](https://github.com/leo-project/savanna_commons/releases/tag/0.8.12)
-        * [erpcgen v0.2.3](https://github.com/leo-project/erpcgen/releases/tag/0.2.3)
-        * [nfs_rpc_server v0.2.3](https://github.com/leo-project/nfs_rpc_server/releases/tag/0.2.3)
-        * [leo_gateway v1.2.12](https://github.com/leo-project/leo_gateway/releases/tag/1.2.12)
-        * [leo_manager v1.2.12](https://github.com/leo-project/leo_manager/releases/tag/1.2.12)
-        * [leo_storage v1.2.12](https://github.com/leo-project/leo_storage/releases/tag/1.2.12)
-    * others
-        * [bitcask v2.0.0](https://github.com/lbasho/bitcask/releases/tag/2.0.0)
-        * [cowboy v1.0.1](https://github.com/leo-project/cowboy/releases/tag/for-leofs-1.2.11)
-        * [cowlib v1.0.0](https://github.com/extend/cowboy/releases/tag/1.0.0)
-        * [elarm v0.3.0](https://github.com/leo-project/elarm/releases/tag/0.3.0)
-        * [eleveldb v2.1.1](https://github.com/basho/eleveldb/releases/tag/2.1.1)
-        * [folsom v0.8.2-for-leofs](https://github.com/leo-project/folsom/releases/tag/0.8.2-for-leofs)
-        * [jiffy v0.13.3](https://github.com/davisp/jiffy/releases/tag/0.13.3)
-        * [lz4 v0.2.2](https://github.com/leo-project/erlang-lz4/releases/tag/0.2.2)
-        * [recon v0.8.5](https://github.com/ferd/recon/releases/tag/2.2.1)
-
-
-1.2.11 (June 30, 2015)
-======================
-
-* Improvements
-    *  [#377](https://github.com/leo-project/leofs/issues/377) ``leo_gateway`` Supported logging bucket operation
-    *  ``leofs-adm`` Added ``diagnose-start`` command
-* Fixed Bugs
-    *  Retrieves range of an object
-        *  [#376](https://github.com/leo-project/leofs/issues/376) ``leo_gateway`` Could not get an object with range
-        *  [#382](https://github.com/leo-project/leofs/issues/382) ``leo_storage`` Incorrect handling of range get the first byte
-    * Leo Storage
-        *  [#365](https://github.com/leo-project/leofs/issues/365) ``leo_storage`` ``auto-compaction`` Each storage node's data-compaction happened at almost same time
-        *  [#378](https://github.com/leo-project/leofs/issues/378) ``leo_object_storage`` file:pread/3 could return {ok, Data} which size less than the number argument
-        *  [#379](https://github.com/leo-project/leofs/issues/379) ``leo_storage`` ``leo_mq`` Decreased a performance of read and write operation during rebalance/recover-node
-        *  [#383](https://github.com/leo-project/leofs/issues/383) ``leo_object_storage`` The result of du could be wrong
-        *  [#385](https://github.com/leo-project/leofs/issues/385) ``leo_object_storage`` Found incorrect some data-blocks during the data-compaction
-        *  [#387](https://github.com/leo-project/leofs/issues/387) ``leo_ordning_reda`` Close-operation should be executed when unexpected terminating
-        *  Revised [leo_storage's configuration](https://github.com/leo-project/leo_storage/blob/master/priv/leo_storage.conf):
-            *  Removed configurations to reduce administration costs and ``leo_storage`` calcurates each min-value and step-value
-                *  compaction.waiting_time_min
-                *  compaction.waiting_time_step
-                *  compaction.batch_procs_min
-                *  compaction.batch_procs_step
-                *  mq.num_of_batch_process_min
-                *  mq.num_of_batch_process_step
-                *  mq.interval_between_batch_procs_min
-                *  mq.interval_between_batch_procs_step
-    * Leo Gateway
-        *  [#171](https://github.com/leo-project/leofs/issues/171) ``leo_gateway`` PHP client's headObject was not working
-        *  [#384](https://github.com/leo-project/leofs/issues/384) ``leo_gateway`` Some access logs have been not recorded
-    * Leo Manager
-        *  [#371](https://github.com/leo-project/leofs/issues/371) ``leo_manager`` ``leo_statistics`` Could NOT migrate from v1.0.x to 1.2
-* Used libraries
-    * leo project
-        * [leo_backend-db v1.1.9](https://github.com/leo-project/leo_backend_db/releases/tag/1.1.9)
-        * [leo_cache v0.6.5](https://github.com/leo-project/leo_cache/releases/tag/0.6.5)
-        * [leo_commons v1.1.2](https://github.com/leo-project/leo_commons/releases/tag/1.1.2)
-        * [leo_dcerl v0.4.0](https://github.com/leo-project/leo_dcerl/releases/tag/0.4.0)
-        * [leo_logger v1.1.6](https://github.com/leo-project/leo_logger/releases/tag/1.1.6)
-        * [leo_mcerl v0.6.0](https://github.com/leo-project/leo_mcerl/releases/tag/0.6.0)
-        * [leo_mq v1.3.11](https://github.com/leo-project/leo_mq/releases/tag/1.3.11)
-        * [leo_object_storage v1.2.8](https://github.com/leo-project/leo_object_storage/releases/tag/1.2.8)
-        * [leo_ordning_reda v1.1.0](https://github.com/leo-project/leo_ordning_reda/releases/tag/1.1.0)
-        * [leo_redundant_manager 1.9.15](https://github.com/leo-project/leo_redundant_manager/releases/tag/1.9.15)
-        * [leo_rpc v0.10.2](https://github.com/leo-project/leo_rpc/releases/tag/0.10.2)
-        * [leo_pod v0.6.4](https://github.com/leo-project/leo_pod/releases/tag/0.6.4)
-        * [leo_s3_libs v1.1.8](https://github.com/leo-project/leo_s3_libs/releases/tag/1.1.8)
-        * [leo_statistics v1.1.6](https://github.com/leo-project/leo_statistics/releases/tag/1.1.6)
-        * [leo_watchdog v0.10.1](https://github.com/leo-project/leo_watchdog/releases/tag/0.10.1)
-        * [savanna_agent v0.4.9](https://github.com/leo-project/savanna_agent/releases/tag/0.4.9)
-        * [savanna_commons v0.8.12](https://github.com/leo-project/savanna_commons/releases/tag/0.8.12)
-        * [erpcgen v0.2.3](https://github.com/leo-project/erpcgen/releases/tag/0.2.3)
-        * [nfs_rpc_server v0.2.3](https://github.com/leo-project/nfs_rpc_server/releases/tag/0.2.3)
-        * [leo_gateway v1.2.11](https://github.com/leo-project/leo_gateway/releases/tag/1.2.11)
-        * [leo_manager v1.2.11](https://github.com/leo-project/leo_manager/releases/tag/1.2.11)
-        * [leo_storage v1.2.11](https://github.com/leo-project/leo_storage/releases/tag/1.2.11)
-    * others
-        * [bitcask v2.0.0](https://github.com/lbasho/bitcask/releases/tag/2.0.0)
-        * [cowboy v1.0.0](https://github.com/leo-project/cowboy/releases/tag/1.0.0)
-        * [cowlib v1.0.0](https://github.com/extend/cowboy/releases/tag/1.0.0)
-        * [elarm v0.3.0](https://github.com/leo-project/elarm/releases/tag/0.3.0)
-        * [eleveldb v2.1.1](https://github.com/basho/eleveldb/releases/tag/2.1.1)
-        * [folsom v0.8.2-for-leofs](https://github.com/leo-project/folsom/releases/tag/0.8.2-for-leofs)
-        * [jiffy v0.13.3](https://github.com/davisp/jiffy/releases/tag/0.13.3)
-        * [lz4 v0.2.2](https://github.com/leo-project/erlang-lz4/releases/tag/0.2.2)
-        * [recon v0.8.5](https://github.com/ferd/recon/releases/tag/2.2.1)
-
-
-1.2.10 (May 22, 2015)
-=====================
-
-* Fixed Bugs
-    * [#366](https://github.com/leo-project/leofs/issues/366) ``leo_storage`` Cannot migrate old one to LeoFS v1.2.9
-        * We're planning to implement and provide the auto-migration-test tool
-    * ``leo_statistics`` Strictly check creating mnesia's tables
-
-* Used libraries
-    * leo project
-        * [leo_backend-db v1.1.8](https://github.com/leo-project/leo_backend_db/releases/tag/1.1.8)
-        * [leo_cache v0.6.3](https://github.com/leo-project/leo_cache/releases/tag/0.6.3)
-        * [leo_commons v1.1.1](https://github.com/leo-project/leo_commons/releases/tag/1.1.1)
-        * [leo_dcerl v0.2.12](https://github.com/leo-project/leo_dcerl/releases/tag/0.2.12)
-        * [leo_logger v1.1.5](https://github.com/leo-project/leo_logger/releases/tag/1.1.5)
-        * [leo_mcerl v0.4.1](https://github.com/leo-project/leo_mcerl/releases/tag/0.4.1)
-        * [leo_mq v1.3.9](https://github.com/leo-project/leo_mq/releases/tag/1.3.9)
-        * [leo_object_storage v1.2.7](https://github.com/leo-project/leo_object_storage/releases/tag/1.2.7)
-        * [leo_ordning_reda v1.0.0](https://github.com/leo-project/leo_ordning_reda/releases/tag/1.0.0)
-        * [leo_redundant_manager 1.9.13](https://github.com/leo-project/leo_redundant_manager/releases/tag/1.9.13)
-        * [leo_rpc v0.10.1](https://github.com/leo-project/leo_rpc/releases/tag/0.10.1)
-        * [leo_pod v0.6.3](https://github.com/leo-project/leo_pod/releases/tag/0.6.3)
-        * [leo_s3_libs v1.1.7](https://github.com/leo-project/leo_s3_libs/releases/tag/1.1.7)
-        * [leo_statistics v1.1.4](https://github.com/leo-project/leo_statistics/releases/tag/1.1.4)
-        * [leo_watchdog v0.8.0](https://github.com/leo-project/leo_watchdog/releases/tag/0.8.0)
-        * [savanna_agent v0.4.7](https://github.com/leo-project/savanna_agent/releases/tag/0.4.7)
-        * [savanna_commons v0.8.10](https://github.com/leo-project/savanna_commons/releases/tag/0.8.10)
-        * [erpcgen v0.2.3](https://github.com/leo-project/erpcgen/releases/tag/0.2.3)
-        * [nfs_rpc_server v0.2.3](https://github.com/leo-project/nfs_rpc_server/releases/tag/0.2.3)
-        * [leo_gateway v1.2.10](https://github.com/leo-project/leo_gateway/releases/tag/1.2.10)
-        * [leo_manager v1.2.10](https://github.com/leo-project/leo_manager/releases/tag/1.2.10)
-        * [leo_storage v1.2.10](https://github.com/leo-project/leo_storage/releases/tag/1.2.10)
-    * others
-        * [bitcask v2.0.0](https://github.com/lbasho/bitcask/releases/tag/2.0.0)
-        * [cowboy v1.0.0](https://github.com/extend/cowboy/releases/tag/1.0.0)
-        * [cowlib v1.0.0](https://github.com/extend/cowboy/releases/tag/1.0.0)
-        * [elarm v0.3.0](https://github.com/leo-project/elarm/releases/tag/0.3.0)
-        * [eleveldb v1.4.10](https://github.com/basho/eleveldb/releases/tag/1.4.10)
-        * [folsom v0.8.1](https://github.com/boundary/folsom/releases/tag/0.8.1)
-        * [jiffy v0.13.3](https://github.com/davisp/jiffy/releases/tag/0.13.3)
-        * [lz4 v0.2.2](https://github.com/leo-project/erlang-lz4/releases/tag/0.2.2) - forked from [szktty/erlang-lz4](https://github.com/szktty/erlng-lz4)
-        * [recon v0.8.5](https://github.com/ferd/recon/releases/tag/2.2.1)
-
-
-1.2.9 (May 15, 2015)
-====================
-
-* Improvements
-    * [#354](https://github.com/leo-project/leofs/issues/354) ``leo_gateway`` ``leo_storage`` Exit when the number of retries reached a certain time
-    * [#356](https://github.com/leo-project/leofs/issues/356) ``leo_object_storage`` Implemented output of a low I/O operation's log
-    * [#358](https://github.com/leo-project/leofs/issues/358) ``leo_watchdog`` ``leo_manager`` Implemented changing configuration by leo_manager's console
-    * [#360](https://github.com/leo-project/leofs/issues/360) ``leo_gateway`` Replace ``erlang:now`` with ``os:timestamp`` to improve the performance
-
-* Fixed Bugs
-    * Improve performance of recover-node and rebalance processing
-        * [#359](https://github.com/leo-project/leofs/issues/359) ``leo_mq`` ``leo_storage`` CPU can be bottleneck in case doing ``rebalance/recover``
-        * [#362](https://github.com/leo-project/leofs/issues/362) ``leo_backend_db`` ``leo_backend_db_bitcask:first/1`` function can use cpu more necessary
-        * [Benchmark LeoFS v1.2.9 w/recover-node, watchdog and auto-compaction](https://github.com/leo-project/notes/tree/master/leofs/benchmark/leofs/recover_with_front/20150515_recover_node_1.2.9)
-    * [#361](https://github.com/leo-project/leofs/issues/361) ``leo_statistics`` ``leo_storage`` ``leo_gateway`` ``leo_manager`` All Leo's servers can start normally even if starting statistics related erlang processes failed
-
-* Used libraries
-    * leo project
-        * [leo_backend-db v1.1.7](https://github.com/leo-project/leo_backend_db/releases/tag/1.1.7)
-        * [leo_cache v0.6.3](https://github.com/leo-project/leo_cache/releases/tag/0.6.3)
-        * [leo_commons v1.1.1](https://github.com/leo-project/leo_commons/releases/tag/1.1.1)
-        * [leo_dcerl v0.2.12](https://github.com/leo-project/leo_dcerl/releases/tag/0.2.12)
-        * [leo_logger v1.1.5](https://github.com/leo-project/leo_logger/releases/tag/1.1.5)
-        * [leo_mcerl v0.4.1](https://github.com/leo-project/leo_mcerl/releases/tag/0.4.1)
-        * [leo_mq v1.3.8](https://github.com/leo-project/leo_mq/releases/tag/1.3.8)
-        * [leo_object_storage v1.2.6](https://github.com/leo-project/leo_object_storage/releases/tag/1.2.6)
-        * [leo_ordning_reda v1.0.0](https://github.com/leo-project/leo_ordning_reda/releases/tag/1.0.0)
-        * [leo_redundant_manager 1.9.12](https://github.com/leo-project/leo_redundant_manager/releases/tag/1.9.12)
-        * [leo_rpc v0.10.1](https://github.com/leo-project/leo_rpc/releases/tag/0.10.1)
-        * [leo_pod v0.6.3](https://github.com/leo-project/leo_pod/releases/tag/0.6.3)
-        * [leo_s3_libs v1.1.7](https://github.com/leo-project/leo_s3_libs/releases/tag/1.1.7)
-        * [leo_statistics v1.1.3](https://github.com/leo-project/leo_statistics/releases/tag/1.1.3)
-        * [leo_watchdog v0.8.0](https://github.com/leo-project/leo_watchdog/releases/tag/0.8.0)
-        * [savanna_agent v0.4.6](https://github.com/leo-project/savanna_agent/releases/tag/0.4.6)
-        * [savanna_commons v0.8.9](https://github.com/leo-project/savanna_commons/releases/tag/0.8.9)
-        * [erpcgen v0.2.3](https://github.com/leo-project/erpcgen/releases/tag/0.2.3)
-        * [nfs_rpc_server v0.2.3](https://github.com/leo-project/nfs_rpc_server/releases/tag/0.2.3)
-        * [leo_gateway v1.2.9](https://github.com/leo-project/leo_gateway/releases/tag/1.2.9)
-        * [leo_manager v1.2.9](https://github.com/leo-project/leo_manager/releases/tag/1.2.9)
-        * [leo_storage v1.2.9](https://github.com/leo-project/leo_storage/releases/tag/1.2.9)
-    * others
-        * [bitcask v2.0.0](https://github.com/lbasho/bitcask/releases/tag/2.0.0)
-        * [cowboy v1.0.0](https://github.com/extend/cowboy/releases/tag/1.0.0)
-        * [cowlib v1.0.0](https://github.com/extend/cowboy/releases/tag/1.0.0)
-        * [elarm v0.3.0](https://github.com/leo-project/elarm/releases/tag/0.3.0)
-        * [eleveldb v1.4.10](https://github.com/basho/eleveldb/releases/tag/1.4.10)
-        * [folsom v0.8.1](https://github.com/boundary/folsom/releases/tag/0.8.1)
-        * [jiffy v0.13.3](https://github.com/davisp/jiffy/releases/tag/0.13.3)
-        * [lz4 v0.2.2](https://github.com/leo-project/erlang-lz4/releases/tag/0.2.2) - forked from [szktty/erlang-lz4](https://github.com/szktty/erlng-lz4)
-        * [recon v0.8.5](https://github.com/ferd/recon/releases/tag/2.2.1)
-
-
-1.2.8 (Apr 14, 2015)
-====================
-
-* Improvements
-    * [#347](https://github.com/leo-project/leofs/issues/347) Delete Multiple Objects method of S3 API support
-    * Implemented the mq-stats command for JSON format
-* Fixed Bugs
-    * Multi Data Center related issues
-        * [#329](https://github.com/leo-project/leofs/issues/329) ``mdc-replication`` Wrong cluster-status when executing the command on a remote-cluster's manager
-        * [#343](https://github.com/leo-project/leofs/issues/343) ``leo_storage`` ``mdc`` Replication messages coudn't be consumed at all
-        * [#345](https://github.com/leo-project/leofs/issues/345) ``leo_storage`` ``mdc`` Replication DELETE messages coudn't be consumed properly when the target objects already have been compacted
-    * Storage related issues
-        * [#333](https://github.com/leo-project/leofs/issues/333) ``leo_storage`` "case_clause" could happen when the target object was already deleted
-        * [#344](https://github.com/leo-project/leofs/issues/344) ``leo_storage`` Refactor leo_storage_handler_object to reduce complexity
-    * Gateway related issues
-        * [#328](https://github.com/leo-project/leofs/issues/328) ``leo_gateway`` Cannot stop gateway with leo_gateway script
-            * [#340](https://github.com/leo-project/leofs/issues/340) ``leo_gateway`` leo_gateway can't stop (kill -0) properly on OSX
-        * [#348](https://github.com/leo-project/leofs/issues/348) ``leo_gateway`` Files uploaded with its name including urlencoded chars stored improper name
-        * [#349](https://github.com/leo-project/leofs/issues/349) ``leo_gateway`` Get object with range header returns empty(wrong) content
-    * Othe issues
-        * [#141](https://github.com/leo-project/leofs/issues/141) ``leo_rpc``Performance degradation due to leaking tcp connections
-
-* Used libraries
-    * leo project
-        * [leo_backend-db v1.1.6](https://github.com/leo-project/leo_backend_db/releases/tag/1.1.6)
-        * [leo_cache v0.6.3](https://github.com/leo-project/leo_cache/releases/tag/0.6.3)
-        * [leo_commons v1.1.1](https://github.com/leo-project/leo_commons/releases/tag/1.1.1)
-        * [leo_dcerl v0.2.12](https://github.com/leo-project/leo_dcerl/releases/tag/0.2.12)
-        * [leo_logger v1.1.5](https://github.com/leo-project/leo_logger/releases/tag/1.1.5)
-        * [leo_mcerl v0.4.1](https://github.com/leo-project/leo_mcerl/releases/tag/0.4.1)
-        * [leo_mq v1.3.6](https://github.com/leo-project/leo_mq/releases/tag/1.3.6)
-        * [leo_object_storage v1.2.5](https://github.com/leo-project/leo_object_storage/releases/tag/1.2.5)
-        * [leo_ordning_reda v1.0.0](https://github.com/leo-project/leo_ordning_reda/releases/tag/1.0.0)
-        * [leo_redundant_manager 1.9.10](https://github.com/leo-project/leo_redundant_manager/releases/tag/1.9.10)
-        * [leo_rpc v0.10.1](https://github.com/leo-project/leo_rpc/releases/tag/0.10.1)
-        * [leo_pod v0.6.3](https://github.com/leo-project/leo_pod/releases/tag/0.6.3)
-        * [leo_s3_libs v1.1.7](https://github.com/leo-project/leo_s3_libs/releases/tag/1.1.7)
-        * [leo_statistics v1.1.2](https://github.com/leo-project/leo_statistics/releases/tag/1.1.2)
-        * [leo_watchdog v0.6.4](https://github.com/leo-project/leo_watchdog/releases/tag/0.6.4)
-        * [savanna_agent v0.4.6](https://github.com/leo-project/savanna_agent/releases/tag/0.4.6)
-        * [savanna_commons v0.8.9](https://github.com/leo-project/savanna_commons/releases/tag/0.8.9)
-        * [erpcgen v0.2.3](https://github.com/leo-project/erpcgen/releases/tag/0.2.3)
-        * [nfs_rpc_server v0.2.3](https://github.com/leo-project/nfs_rpc_server/releases/tag/0.2.3)
-        * [leo_gateway v1.2.8](https://github.com/leo-project/leo_gateway/releases/tag/1.2.8)
-        * [leo_manager v1.2.8](https://github.com/leo-project/leo_manager/releases/tag/1.2.8)
-        * [leo_storage v1.2.8](https://github.com/leo-project/leo_storage/releases/tag/1.2.8)
-    * others
-        * [bitcask v1.7.1](https://github.com/leo-project/bitcask/releases/tag/1.7.1)
-        * [cowboy v1.0.0](https://github.com/extend/cowboy/releases/tag/1.0.0)
-        * [cowlib v1.0.0](https://github.com/extend/cowboy/releases/tag/1.0.0)
-        * [elarm v0.3.0](https://github.com/leo-project/elarm/releases/tag/0.3.0)
-        * [eleveldb v1.4.10](https://github.com/basho/eleveldb/releases/tag/1.4.10)
-        * [folsom v0.8.1](https://github.com/boundary/folsom/releases/tag/0.8.1)
-        * [jiffy v0.13.3](https://github.com/davisp/jiffy/releases/tag/0.13.3)
-        * [lz4 v0.2.2](https://github.com/leo-project/erlang-lz4/releases/tag/0.2.2) - forked from [szktty/erlang-lz4](https://github.com/szktty/erlng-lz4)
-        * [recon v0.8.5](https://github.com/ferd/recon/releases/tag/2.2.1)
-
-
-1.2.7 (Mar 6, 2015)
-====================
-
-* Improvements
-    * [#320](https://github.com/leo-project/leofs/issues/320) ``leo_mq`` Can take too much time to get started consuming messages in a MQ
-
-* Fixed Bugs
-    * [#313](https://github.com/leo-project/leofs/issues/313) ``leo_watchdog`` Watchdog downed every an hour
-    * [#315](https://github.com/leo-project/leofs/issues/315) ``leo_redundant_manager`` Inconsistent storage node status
-    * [#317](https://github.com/leo-project/leofs/issues/317) ``leo_redundant_manager`` Calling leo_manager_api:get_members_of_all_versions get timeout on leo_gateway
-    * [#319](https://github.com/leo-project/leofs/issues/319) ``leo_gateway`` List Objects with ``next-marker`` could NOT work when using ``s3cmd`` as a client
-    * [#322](https://github.com/leo-project/leofs/issues/322) ``leo_cache`` Set wrong value to a disk cache capacity
-    * [#323](https://github.com/leo-project/leofs/issues/323) ``leo_dcerl`` LeoFS's gateway do not response or return HTTP error code 5xx
-
-* Used libraries
-    * leo project
-        * [leo_backend-db v1.1.5](https://github.com/leo-project/leo_backend_db/releases/tag/1.1.5)
-        * [leo_cache v0.6.3](https://github.com/leo-project/leo_cache/releases/tag/0.6.3)
-        * [leo_commons v1.1.1](https://github.com/leo-project/leo_commons/releases/tag/1.1.1)
-        * [leo_dcerl v0.2.12](https://github.com/leo-project/leo_dcerl/releases/tag/0.2.12)
-        * [leo_logger v1.1.5](https://github.com/leo-project/leo_logger/releases/tag/1.1.5)
-        * [leo_mcerl v0.4.1](https://github.com/leo-project/leo_mcerl/releases/tag/0.4.1)
-        * [leo_mq v1.3.4](https://github.com/leo-project/leo_mq/releases/tag/1.3.4)
-        * [leo_object_storage v1.2.4](https://github.com/leo-project/leo_object_storage/releases/tag/1.2.4)
-        * [leo_ordning_reda v0.10.10](https://github.com/leo-project/leo_ordning_reda/releases/tag/0.10.10)
-        * [leo_redundant_manager 1.9.8](https://github.com/leo-project/leo_redundant_manager/releases/tag/1.9.8)
-        * [leo_rpc v0.10.0](https://github.com/leo-project/leo_rpc/releases/tag/0.10.0)
-        * [leo_pod v0.6.2](https://github.com/leo-project/leo_pod/releases/tag/0.6.2)
-        * [leo_s3_libs v1.1.6](https://github.com/leo-project/leo_s3_libs/releases/tag/1.1.6)
-        * [leo_statistics v1.1.0](https://github.com/leo-project/leo_statistics/releases/tag/1.1.0)
-        * [leo_watchdog v0.6.3](https://github.com/leo-project/leo_watchdog/releases/tag/0.6.3)
-        * [savanna_agent v0.4.5](https://github.com/leo-project/savanna_agentreleases/tag/0.4.5)
-        * [savanna_commons v0.8.7](https://github.com/leo-project/savanna_commons/releases/tag/0.8.7)
-        * [erpcgen v0.2.3](https://github.com/leo-project/erpcgen/releases/tag/0.2.3)
-        * [nfs_rpc_server v0.2.3](https://github.com/leo-project/nfs_rpc_server/releases/tag/0.2.3)
-        * [leo_gateway v1.2.7](https://github.com/leo-project/leo_gateway/releases/tag/1.2.7)
-        * [leo_manager v1.2.7](https://github.com/leo-project/leo_manager/releases/tag/1.2.7)
-        * [leo_storage v1.2.7](https://github.com/leo-project/leo_storage/releases/tag/1.2.7)
-    * others
-        * [bitcask v1.7.1](https://github.com/leo-project/bitcask/releases/tag/1.7.1)
-        * [cowboy v1.0.0](https://github.com/extend/cowboy/releases/tag/1.0.0)
-        * [cowlib v1.0.0](https://github.com/extend/cowboy/releases/tag/1.0.0)
-        * [elarm v0.3.0](https://github.com/leo-project/elarm/releases/tag/0.3.0)
-        * [eleveldb v1.4.10](https://github.com/basho/eleveldb/releases/tag/1.4.10)
-        * [folsom v0.8.1](https://github.com/boundary/folsom/releases/tag/0.8.1)
-        * [jiffy v0.13.3](https://github.com/davisp/jiffy/releases/tag/0.13.3)
-        * [lz4 v0.2.2](https://github.com/leo-project/erlang-lz4/releases/tag/0.2.2) - forked from [szktty/erlang-lz4](https://github.com/szktty/erlng-lz4)
-        * [recon v0.8.5](https://github.com/ferd/recon/releases/tag/2.2.1)
-
-
-1.2.6 (Feb 20, 2015)
-====================
-
-* Improvements
-    * [#296](https://github.com/leo-project/leofs/issues/296) ``leo_commons`` Replace leo_hashtable with Erlang built-in function
-    * [#305](https://github.com/leo-project/leofs/issues/305) ``leo_statistics`` some system metrics should be added for more reliability
-* Fixed Bugs
-    * [#307](https://github.com/leo-project/leofs/issues/307) ``leo_storage`` Could not respond not existed object immediately (LeoFS v1.2.5's bug)
-        * LeoFS Gateway was timeout because LeoFS Storage could not respond not existed object immediately.
+## 1.2.12 (July 10, 2015)
+### Improvemens
+* Able to use ``compact-suspend`` comamnd when the auto-compaction is enabled
+
+### Fixed Bugs
+* [#390](https://github.com/leo-project/leofs/issues/390) ``leo_object_storage`` Unexpected 500 error when getting a zero size object not cached
+* [#393](https://github.com/leo-project/leofs/issues/393) ``leo_object_storage`` Compaction can be slow because of the watchdog communication
+* [#395](https://github.com/leo-project/leofs/issues/395) ``leo_gateway`` ``s3tests.functional.test_s3:test_bucket_list_maxkeys_zero`` failed
+* [#396](https://github.com/leo-project/leofs/issues/396) ``leo_storage`` Auto Compaction tend to be executed on the same node
+* [#398](https://github.com/leo-project/leofs/issues/398) ``leo_object_storage`` Compaction may stop unintentionally under heavy load
+
+### Used libraries
+#### Leo Project
+* [leo_backend-db v1.1.9](https://github.com/leo-project/leo_backend_db/releases/tag/1.1.9)
+* [leo_cache v0.6.5](https://github.com/leo-project/leo_cache/releases/tag/0.6.5)
+* [leo_commons v1.1.2](https://github.com/leo-project/leo_commons/releases/tag/1.1.2)
+* [leo_dcerl v0.4.0](https://github.com/leo-project/leo_dcerl/releases/tag/0.4.0)
+* [leo_logger v1.1.6](https://github.com/leo-project/leo_logger/releases/tag/1.1.6)
+* [leo_mcerl v0.6.0](https://github.com/leo-project/leo_mcerl/releases/tag/0.6.0)
+* [leo_mq v1.3.11](https://github.com/leo-project/leo_mq/releases/tag/1.3.11)
+* [leo_object_storage v1.2.9](https://github.com/leo-project/leo_object_storage/releases/tag/1.2.9)
+* [leo_ordning_reda v1.1.0](https://github.com/leo-project/leo_ordning_reda/releases/tag/1.1.0)
+* [leo_redundant_manager 1.9.15](https://github.com/leo-project/leo_redundant_manager/releases/tag/1.9.15)
+* [leo_rpc v0.10.2](https://github.com/leo-project/leo_rpc/releases/tag/0.10.2)
+* [leo_pod v0.6.4](https://github.com/leo-project/leo_pod/releases/tag/0.6.4)
+* [leo_s3_libs v1.1.8](https://github.com/leo-project/leo_s3_libs/releases/tag/1.1.8)
+* [leo_statistics v1.1.6](https://github.com/leo-project/leo_statistics/releases/tag/1.1.6)
+* [leo_watchdog v0.10.2](https://github.com/leo-project/leo_watchdog/releases/tag/0.10.2)
+* [savanna_agent v0.4.9](https://github.com/leo-project/savanna_agent/releases/tag/0.4.9)
+* [savanna_commons v0.8.12](https://github.com/leo-project/savanna_commons/releases/tag/0.8.12)
+* [erpcgen v0.2.3](https://github.com/leo-project/erpcgen/releases/tag/0.2.3)
+* [nfs_rpc_server v0.2.3](https://github.com/leo-project/nfs_rpc_server/releases/tag/0.2.3)
+* [leo_gateway v1.2.12](https://github.com/leo-project/leo_gateway/releases/tag/1.2.12)
+* [leo_manager v1.2.12](https://github.com/leo-project/leo_manager/releases/tag/1.2.12)
+* [leo_storage v1.2.12](https://github.com/leo-project/leo_storage/releases/tag/1.2.12)
+
+#### Others
+* [bitcask v2.0.0](https://github.com/lbasho/bitcask/releases/tag/2.0.0)
+* [cowboy v1.0.1](https://github.com/leo-project/cowboy/releases/tag/for-leofs-1.2.11)
+* [cowlib v1.0.0](https://github.com/extend/cowboy/releases/tag/1.0.0)
+* [elarm v0.3.0](https://github.com/leo-project/elarm/releases/tag/0.3.0)
+* [eleveldb v2.1.1](https://github.com/basho/eleveldb/releases/tag/2.1.1)
+* [folsom v0.8.2-for-leofs](https://github.com/leo-project/folsom/releases/tag/0.8.2-for-leofs)
+* [jiffy v0.13.3](https://github.com/davisp/jiffy/releases/tag/0.13.3)
+* [lz4 v0.2.2](https://github.com/leo-project/erlang-lz4/releases/tag/0.2.2)
+* [recon v0.8.5](https://github.com/ferd/recon/releases/tag/2.2.1)
+
+
+## 1.2.11 (June 30, 2015)
+### Improvements
+*  [#377](https://github.com/leo-project/leofs/issues/377) ``leo_gateway`` Supported logging bucket operation
+*  ``leofs-adm`` Added ``diagnose-start`` command
+
+### Fixed Bugs
+*  Retrieves range of an object
+    *  [#376](https://github.com/leo-project/leofs/issues/376) ``leo_gateway`` Could not get an object with range
+    *  [#382](https://github.com/leo-project/leofs/issues/382) ``leo_storage`` Incorrect handling of range get the first byte
+* Leo Storage
+    *  [#365](https://github.com/leo-project/leofs/issues/365) ``leo_storage`` ``auto-compaction`` Each storage node's data-compaction happened at almost same time
+    *  [#378](https://github.com/leo-project/leofs/issues/378) ``leo_object_storage`` file:pread/3 could return {ok, Data} which size less than the number argument
+    *  [#379](https://github.com/leo-project/leofs/issues/379) ``leo_storage`` ``leo_mq`` Decreased a performance of read and write operation during rebalance/recover-node
+    *  [#383](https://github.com/leo-project/leofs/issues/383) ``leo_object_storage`` The result of du could be wrong
+    *  [#385](https://github.com/leo-project/leofs/issues/385) ``leo_object_storage`` Found incorrect some data-blocks during the data-compaction
+    *  [#387](https://github.com/leo-project/leofs/issues/387) ``leo_ordning_reda`` Close-operation should be executed when unexpected terminating
+    *  Revised [leo_storage's configuration](https://github.com/leo-project/leo_storage/blob/master/priv/leo_storage.conf):
+        *  Removed configurations to reduce administration costs and ``leo_storage`` calcurates each min-value and step-value
+            *  compaction.waiting_time_min
+            *  compaction.waiting_time_step
+            *  compaction.batch_procs_min
+            *  compaction.batch_procs_step
+            *  mq.num_of_batch_process_min
+            *  mq.num_of_batch_process_step
+            *  mq.interval_between_batch_procs_min
+            *  mq.interval_between_batch_procs_step
+* Leo Gateway
+    *  [#171](https://github.com/leo-project/leofs/issues/171) ``leo_gateway`` PHP client's headObject was not working
+    *  [#384](https://github.com/leo-project/leofs/issues/384) ``leo_gateway`` Some access logs have been not recorded
+* Leo Manager
+    *  [#371](https://github.com/leo-project/leofs/issues/371) ``leo_manager`` ``leo_statistics`` Could NOT migrate from v1.0.x to 1.2
+
+### Used libraries
+#### Leo Project
+* [leo_backend-db v1.1.9](https://github.com/leo-project/leo_backend_db/releases/tag/1.1.9)
+* [leo_cache v0.6.5](https://github.com/leo-project/leo_cache/releases/tag/0.6.5)
+* [leo_commons v1.1.2](https://github.com/leo-project/leo_commons/releases/tag/1.1.2)
+* [leo_dcerl v0.4.0](https://github.com/leo-project/leo_dcerl/releases/tag/0.4.0)
+* [leo_logger v1.1.6](https://github.com/leo-project/leo_logger/releases/tag/1.1.6)
+* [leo_mcerl v0.6.0](https://github.com/leo-project/leo_mcerl/releases/tag/0.6.0)
+* [leo_mq v1.3.11](https://github.com/leo-project/leo_mq/releases/tag/1.3.11)
+* [leo_object_storage v1.2.8](https://github.com/leo-project/leo_object_storage/releases/tag/1.2.8)
+* [leo_ordning_reda v1.1.0](https://github.com/leo-project/leo_ordning_reda/releases/tag/1.1.0)
+* [leo_redundant_manager 1.9.15](https://github.com/leo-project/leo_redundant_manager/releases/tag/1.9.15)
+* [leo_rpc v0.10.2](https://github.com/leo-project/leo_rpc/releases/tag/0.10.2)
+* [leo_pod v0.6.4](https://github.com/leo-project/leo_pod/releases/tag/0.6.4)
+* [leo_s3_libs v1.1.8](https://github.com/leo-project/leo_s3_libs/releases/tag/1.1.8)
+* [leo_statistics v1.1.6](https://github.com/leo-project/leo_statistics/releases/tag/1.1.6)
+* [leo_watchdog v0.10.1](https://github.com/leo-project/leo_watchdog/releases/tag/0.10.1)
+* [savanna_agent v0.4.9](https://github.com/leo-project/savanna_agent/releases/tag/0.4.9)
+* [savanna_commons v0.8.12](https://github.com/leo-project/savanna_commons/releases/tag/0.8.12)
+* [erpcgen v0.2.3](https://github.com/leo-project/erpcgen/releases/tag/0.2.3)
+* [nfs_rpc_server v0.2.3](https://github.com/leo-project/nfs_rpc_server/releases/tag/0.2.3)
+* [leo_gateway v1.2.11](https://github.com/leo-project/leo_gateway/releases/tag/1.2.11)
+* [leo_manager v1.2.11](https://github.com/leo-project/leo_manager/releases/tag/1.2.11)
+* [leo_storage v1.2.11](https://github.com/leo-project/leo_storage/releases/tag/1.2.11)
+
+#### Others
+* [bitcask v2.0.0](https://github.com/lbasho/bitcask/releases/tag/2.0.0)
+* [cowboy v1.0.0](https://github.com/leo-project/cowboy/releases/tag/1.0.0)
+* [cowlib v1.0.0](https://github.com/extend/cowboy/releases/tag/1.0.0)
+* [elarm v0.3.0](https://github.com/leo-project/elarm/releases/tag/0.3.0)
+* [eleveldb v2.1.1](https://github.com/basho/eleveldb/releases/tag/2.1.1)
+* [folsom v0.8.2-for-leofs](https://github.com/leo-project/folsom/releases/tag/0.8.2-for-leofs)
+* [jiffy v0.13.3](https://github.com/davisp/jiffy/releases/tag/0.13.3)
+* [lz4 v0.2.2](https://github.com/leo-project/erlang-lz4/releases/tag/0.2.2)
+* [recon v0.8.5](https://github.com/ferd/recon/releases/tag/2.2.1)
+
+
+## 1.2.10 (May 22, 2015)
+### Fixed Bugs
+* [#366](https://github.com/leo-project/leofs/issues/366) ``leo_storage`` Cannot migrate old one to LeoFS v1.2.9
+    * We're planning to implement and provide the auto-migration-test tool
+* ``leo_statistics`` Strictly check creating mnesia's tables
+
+### Used libraries
+#### Leo Project
+* [leo_backend-db v1.1.8](https://github.com/leo-project/leo_backend_db/releases/tag/1.1.8)
+* [leo_cache v0.6.3](https://github.com/leo-project/leo_cache/releases/tag/0.6.3)
+* [leo_commons v1.1.1](https://github.com/leo-project/leo_commons/releases/tag/1.1.1)
+* [leo_dcerl v0.2.12](https://github.com/leo-project/leo_dcerl/releases/tag/0.2.12)
+* [leo_logger v1.1.5](https://github.com/leo-project/leo_logger/releases/tag/1.1.5)
+* [leo_mcerl v0.4.1](https://github.com/leo-project/leo_mcerl/releases/tag/0.4.1)
+* [leo_mq v1.3.9](https://github.com/leo-project/leo_mq/releases/tag/1.3.9)
+* [leo_object_storage v1.2.7](https://github.com/leo-project/leo_object_storage/releases/tag/1.2.7)
+* [leo_ordning_reda v1.0.0](https://github.com/leo-project/leo_ordning_reda/releases/tag/1.0.0)
+* [leo_redundant_manager 1.9.13](https://github.com/leo-project/leo_redundant_manager/releases/tag/1.9.13)
+* [leo_rpc v0.10.1](https://github.com/leo-project/leo_rpc/releases/tag/0.10.1)
+* [leo_pod v0.6.3](https://github.com/leo-project/leo_pod/releases/tag/0.6.3)
+* [leo_s3_libs v1.1.7](https://github.com/leo-project/leo_s3_libs/releases/tag/1.1.7)
+* [leo_statistics v1.1.4](https://github.com/leo-project/leo_statistics/releases/tag/1.1.4)
+* [leo_watchdog v0.8.0](https://github.com/leo-project/leo_watchdog/releases/tag/0.8.0)
+* [savanna_agent v0.4.7](https://github.com/leo-project/savanna_agent/releases/tag/0.4.7)
+* [savanna_commons v0.8.10](https://github.com/leo-project/savanna_commons/releases/tag/0.8.10)
+* [erpcgen v0.2.3](https://github.com/leo-project/erpcgen/releases/tag/0.2.3)
+* [nfs_rpc_server v0.2.3](https://github.com/leo-project/nfs_rpc_server/releases/tag/0.2.3)
+* [leo_gateway v1.2.10](https://github.com/leo-project/leo_gateway/releases/tag/1.2.10)
+* [leo_manager v1.2.10](https://github.com/leo-project/leo_manager/releases/tag/1.2.10)
+* [leo_storage v1.2.10](https://github.com/leo-project/leo_storage/releases/tag/1.2.10)
+
+#### Others
+* [bitcask v2.0.0](https://github.com/lbasho/bitcask/releases/tag/2.0.0)
+* [cowboy v1.0.0](https://github.com/extend/cowboy/releases/tag/1.0.0)
+* [cowlib v1.0.0](https://github.com/extend/cowboy/releases/tag/1.0.0)
+* [elarm v0.3.0](https://github.com/leo-project/elarm/releases/tag/0.3.0)
+* [eleveldb v1.4.10](https://github.com/basho/eleveldb/releases/tag/1.4.10)
+* [folsom v0.8.1](https://github.com/boundary/folsom/releases/tag/0.8.1)
+* [jiffy v0.13.3](https://github.com/davisp/jiffy/releases/tag/0.13.3)
+* [lz4 v0.2.2](https://github.com/leo-project/erlang-lz4/releases/tag/0.2.2) - forked from [szktty/erlang-lz4](https://github.com/szktty/erlng-lz4)
+* [recon v0.8.5](https://github.com/ferd/recon/releases/tag/2.2.1)
+
+
+## 1.2.9 (May 15, 2015)
+### Improvements
+* [#354](https://github.com/leo-project/leofs/issues/354) ``leo_gateway`` ``leo_storage`` Exit when the number of retries reached a certain time
+* [#356](https://github.com/leo-project/leofs/issues/356) ``leo_object_storage`` Implemented output of a low I/O operation's log
+* [#358](https://github.com/leo-project/leofs/issues/358) ``leo_watchdog`` ``leo_manager`` Implemented changing configuration by leo_manager's console
+* [#360](https://github.com/leo-project/leofs/issues/360) ``leo_gateway`` Replace ``erlang:now`` with ``os:timestamp`` to improve the performance
+
+### Fixed Bugs
+* Improve performance of recover-node and rebalance processing
+* [#359](https://github.com/leo-project/leofs/issues/359) ``leo_mq`` ``leo_storage`` CPU can be bottleneck in case doing ``rebalance/recover``
+* [#362](https://github.com/leo-project/leofs/issues/362) ``leo_backend_db`` ``leo_backend_db_bitcask:first/1`` function can use cpu more necessary
+* [Benchmark LeoFS v1.2.9 w/recover-node, watchdog and auto-compaction](https://github.com/leo-project/notes/tree/master/leofs/benchmark/leofs/recover_with_front/20150515_recover_node_1.2.9)
+* [#361](https://github.com/leo-project/leofs/issues/361) ``leo_statistics`` ``leo_storage`` ``leo_gateway`` ``leo_manager`` All Leo's servers can start normally even if starting statistics related erlang processes failed
+
+### Used libraries
+#### Leo Project
+* [leo_backend-db v1.1.7](https://github.com/leo-project/leo_backend_db/releases/tag/1.1.7)
+* [leo_cache v0.6.3](https://github.com/leo-project/leo_cache/releases/tag/0.6.3)
+* [leo_commons v1.1.1](https://github.com/leo-project/leo_commons/releases/tag/1.1.1)
+* [leo_dcerl v0.2.12](https://github.com/leo-project/leo_dcerl/releases/tag/0.2.12)
+* [leo_logger v1.1.5](https://github.com/leo-project/leo_logger/releases/tag/1.1.5)
+* [leo_mcerl v0.4.1](https://github.com/leo-project/leo_mcerl/releases/tag/0.4.1)
+* [leo_mq v1.3.8](https://github.com/leo-project/leo_mq/releases/tag/1.3.8)
+* [leo_object_storage v1.2.6](https://github.com/leo-project/leo_object_storage/releases/tag/1.2.6)
+* [leo_ordning_reda v1.0.0](https://github.com/leo-project/leo_ordning_reda/releases/tag/1.0.0)
+* [leo_redundant_manager 1.9.12](https://github.com/leo-project/leo_redundant_manager/releases/tag/1.9.12)
+* [leo_rpc v0.10.1](https://github.com/leo-project/leo_rpc/releases/tag/0.10.1)
+* [leo_pod v0.6.3](https://github.com/leo-project/leo_pod/releases/tag/0.6.3)
+* [leo_s3_libs v1.1.7](https://github.com/leo-project/leo_s3_libs/releases/tag/1.1.7)
+* [leo_statistics v1.1.3](https://github.com/leo-project/leo_statistics/releases/tag/1.1.3)
+* [leo_watchdog v0.8.0](https://github.com/leo-project/leo_watchdog/releases/tag/0.8.0)
+* [savanna_agent v0.4.6](https://github.com/leo-project/savanna_agent/releases/tag/0.4.6)
+* [savanna_commons v0.8.9](https://github.com/leo-project/savanna_commons/releases/tag/0.8.9)
+* [erpcgen v0.2.3](https://github.com/leo-project/erpcgen/releases/tag/0.2.3)
+* [nfs_rpc_server v0.2.3](https://github.com/leo-project/nfs_rpc_server/releases/tag/0.2.3)
+* [leo_gateway v1.2.9](https://github.com/leo-project/leo_gateway/releases/tag/1.2.9)
+* [leo_manager v1.2.9](https://github.com/leo-project/leo_manager/releases/tag/1.2.9)
+* [leo_storage v1.2.9](https://github.com/leo-project/leo_storage/releases/tag/1.2.9)
+
+#### Others
+* [bitcask v2.0.0](https://github.com/lbasho/bitcask/releases/tag/2.0.0)
+* [cowboy v1.0.0](https://github.com/extend/cowboy/releases/tag/1.0.0)
+* [cowlib v1.0.0](https://github.com/extend/cowboy/releases/tag/1.0.0)
+* [elarm v0.3.0](https://github.com/leo-project/elarm/releases/tag/0.3.0)
+* [eleveldb v1.4.10](https://github.com/basho/eleveldb/releases/tag/1.4.10)
+* [folsom v0.8.1](https://github.com/boundary/folsom/releases/tag/0.8.1)
+* [jiffy v0.13.3](https://github.com/davisp/jiffy/releases/tag/0.13.3)
+* [lz4 v0.2.2](https://github.com/leo-project/erlang-lz4/releases/tag/0.2.2) - forked from [szktty/erlang-lz4](https://github.com/szktty/erlng-lz4)
+* [recon v0.8.5](https://github.com/ferd/recon/releases/tag/2.2.1)
+
+
+## 1.2.8 (Apr 14, 2015)
+### Improvements
+* [#347](https://github.com/leo-project/leofs/issues/347) Delete Multiple Objects method of S3 API support
+* Implemented the mq-stats command for JSON format
+
+### Fixed Bugs
+* Multi Data Center related issues
+* [#329](https://github.com/leo-project/leofs/issues/329) ``mdc-replication`` Wrong cluster-status when executing the command on a remote-cluster's manager
+* [#343](https://github.com/leo-project/leofs/issues/343) ``leo_storage`` ``mdc`` Replication messages coudn't be consumed at all
+* [#345](https://github.com/leo-project/leofs/issues/345) ``leo_storage`` ``mdc`` Replication DELETE messages coudn't be consumed properly when the target objects already have been compacted
+* Storage related issues
+* [#333](https://github.com/leo-project/leofs/issues/333) ``leo_storage`` "case_clause" could happen when the target object was already deleted
+* [#344](https://github.com/leo-project/leofs/issues/344) ``leo_storage`` Refactor leo_storage_handler_object to reduce complexity
+* Gateway related issues
+* [#328](https://github.com/leo-project/leofs/issues/328) ``leo_gateway`` Cannot stop gateway with leo_gateway script
+    * [#340](https://github.com/leo-project/leofs/issues/340) ``leo_gateway`` leo_gateway can't stop (kill -0) properly on OSX
+* [#348](https://github.com/leo-project/leofs/issues/348) ``leo_gateway`` Files uploaded with its name including urlencoded chars stored improper name
+* [#349](https://github.com/leo-project/leofs/issues/349) ``leo_gateway`` Get object with range header returns empty(wrong) content
+* Othe issues
+* [#141](https://github.com/leo-project/leofs/issues/141) ``leo_rpc``Performance degradation due to leaking tcp connections
+
+### Used libraries
+#### Leo Project
+* [leo_backend-db v1.1.6](https://github.com/leo-project/leo_backend_db/releases/tag/1.1.6)
+* [leo_cache v0.6.3](https://github.com/leo-project/leo_cache/releases/tag/0.6.3)
+* [leo_commons v1.1.1](https://github.com/leo-project/leo_commons/releases/tag/1.1.1)
+* [leo_dcerl v0.2.12](https://github.com/leo-project/leo_dcerl/releases/tag/0.2.12)
+* [leo_logger v1.1.5](https://github.com/leo-project/leo_logger/releases/tag/1.1.5)
+* [leo_mcerl v0.4.1](https://github.com/leo-project/leo_mcerl/releases/tag/0.4.1)
+* [leo_mq v1.3.6](https://github.com/leo-project/leo_mq/releases/tag/1.3.6)
+* [leo_object_storage v1.2.5](https://github.com/leo-project/leo_object_storage/releases/tag/1.2.5)
+* [leo_ordning_reda v1.0.0](https://github.com/leo-project/leo_ordning_reda/releases/tag/1.0.0)
+* [leo_redundant_manager 1.9.10](https://github.com/leo-project/leo_redundant_manager/releases/tag/1.9.10)
+* [leo_rpc v0.10.1](https://github.com/leo-project/leo_rpc/releases/tag/0.10.1)
+* [leo_pod v0.6.3](https://github.com/leo-project/leo_pod/releases/tag/0.6.3)
+* [leo_s3_libs v1.1.7](https://github.com/leo-project/leo_s3_libs/releases/tag/1.1.7)
+* [leo_statistics v1.1.2](https://github.com/leo-project/leo_statistics/releases/tag/1.1.2)
+* [leo_watchdog v0.6.4](https://github.com/leo-project/leo_watchdog/releases/tag/0.6.4)
+* [savanna_agent v0.4.6](https://github.com/leo-project/savanna_agent/releases/tag/0.4.6)
+* [savanna_commons v0.8.9](https://github.com/leo-project/savanna_commons/releases/tag/0.8.9)
+* [erpcgen v0.2.3](https://github.com/leo-project/erpcgen/releases/tag/0.2.3)
+* [nfs_rpc_server v0.2.3](https://github.com/leo-project/nfs_rpc_server/releases/tag/0.2.3)
+* [leo_gateway v1.2.8](https://github.com/leo-project/leo_gateway/releases/tag/1.2.8)
+* [leo_manager v1.2.8](https://github.com/leo-project/leo_manager/releases/tag/1.2.8)
+* [leo_storage v1.2.8](https://github.com/leo-project/leo_storage/releases/tag/1.2.8)
+
+#### Others
+* [bitcask v1.7.1](https://github.com/leo-project/bitcask/releases/tag/1.7.1)
+* [cowboy v1.0.0](https://github.com/extend/cowboy/releases/tag/1.0.0)
+* [cowlib v1.0.0](https://github.com/extend/cowboy/releases/tag/1.0.0)
+* [elarm v0.3.0](https://github.com/leo-project/elarm/releases/tag/0.3.0)
+* [eleveldb v1.4.10](https://github.com/basho/eleveldb/releases/tag/1.4.10)
+* [folsom v0.8.1](https://github.com/boundary/folsom/releases/tag/0.8.1)
+* [jiffy v0.13.3](https://github.com/davisp/jiffy/releases/tag/0.13.3)
+* [lz4 v0.2.2](https://github.com/leo-project/erlang-lz4/releases/tag/0.2.2) - forked from [szktty/erlang-lz4](https://github.com/szktty/erlng-lz4)
+* [recon v0.8.5](https://github.com/ferd/recon/releases/tag/2.2.1)
+
+
+## 1.2.7 (Mar 6, 2015)
+### Improvements
+* [#320](https://github.com/leo-project/leofs/issues/320) ``leo_mq`` Can take too much time to get started consuming messages in a MQ
+### Fixed Bugs
+* [#313](https://github.com/leo-project/leofs/issues/313) ``leo_watchdog`` Watchdog downed every an hour
+* [#315](https://github.com/leo-project/leofs/issues/315) ``leo_redundant_manager`` Inconsistent storage node status
+* [#317](https://github.com/leo-project/leofs/issues/317) ``leo_redundant_manager`` Calling leo_manager_api:get_members_of_all_versions get timeout on leo_gateway
+* [#319](https://github.com/leo-project/leofs/issues/319) ``leo_gateway`` List Objects with ``next-marker`` could NOT work when using ``s3cmd`` as a client
+* [#322](https://github.com/leo-project/leofs/issues/322) ``leo_cache`` Set wrong value to a disk cache capacity
+* [#323](https://github.com/leo-project/leofs/issues/323) ``leo_dcerl`` LeoFS's gateway do not response or return HTTP error code 5xx
+
+### Used libraries
+#### Leo Project
+* [leo_backend-db v1.1.5](https://github.com/leo-project/leo_backend_db/releases/tag/1.1.5)
+* [leo_cache v0.6.3](https://github.com/leo-project/leo_cache/releases/tag/0.6.3)
+* [leo_commons v1.1.1](https://github.com/leo-project/leo_commons/releases/tag/1.1.1)
+* [leo_dcerl v0.2.12](https://github.com/leo-project/leo_dcerl/releases/tag/0.2.12)
+* [leo_logger v1.1.5](https://github.com/leo-project/leo_logger/releases/tag/1.1.5)
+* [leo_mcerl v0.4.1](https://github.com/leo-project/leo_mcerl/releases/tag/0.4.1)
+* [leo_mq v1.3.4](https://github.com/leo-project/leo_mq/releases/tag/1.3.4)
+* [leo_object_storage v1.2.4](https://github.com/leo-project/leo_object_storage/releases/tag/1.2.4)
+* [leo_ordning_reda v0.10.10](https://github.com/leo-project/leo_ordning_reda/releases/tag/0.10.10)
+* [leo_redundant_manager 1.9.8](https://github.com/leo-project/leo_redundant_manager/releases/tag/1.9.8)
+* [leo_rpc v0.10.0](https://github.com/leo-project/leo_rpc/releases/tag/0.10.0)
+* [leo_pod v0.6.2](https://github.com/leo-project/leo_pod/releases/tag/0.6.2)
+* [leo_s3_libs v1.1.6](https://github.com/leo-project/leo_s3_libs/releases/tag/1.1.6)
+* [leo_statistics v1.1.0](https://github.com/leo-project/leo_statistics/releases/tag/1.1.0)
+* [leo_watchdog v0.6.3](https://github.com/leo-project/leo_watchdog/releases/tag/0.6.3)
+* [savanna_agent v0.4.5](https://github.com/leo-project/savanna_agentreleases/tag/0.4.5)
+* [savanna_commons v0.8.7](https://github.com/leo-project/savanna_commons/releases/tag/0.8.7)
+* [erpcgen v0.2.3](https://github.com/leo-project/erpcgen/releases/tag/0.2.3)
+* [nfs_rpc_server v0.2.3](https://github.com/leo-project/nfs_rpc_server/releases/tag/0.2.3)
+* [leo_gateway v1.2.7](https://github.com/leo-project/leo_gateway/releases/tag/1.2.7)
+* [leo_manager v1.2.7](https://github.com/leo-project/leo_manager/releases/tag/1.2.7)
+* [leo_storage v1.2.7](https://github.com/leo-project/leo_storage/releases/tag/1.2.7)
+
+#### Others
+* [bitcask v1.7.1](https://github.com/leo-project/bitcask/releases/tag/1.7.1)
+* [cowboy v1.0.0](https://github.com/extend/cowboy/releases/tag/1.0.0)
+* [cowlib v1.0.0](https://github.com/extend/cowboy/releases/tag/1.0.0)
+* [elarm v0.3.0](https://github.com/leo-project/elarm/releases/tag/0.3.0)
+* [eleveldb v1.4.10](https://github.com/basho/eleveldb/releases/tag/1.4.10)
+* [folsom v0.8.1](https://github.com/boundary/folsom/releases/tag/0.8.1)
+* [jiffy v0.13.3](https://github.com/davisp/jiffy/releases/tag/0.13.3)
+* [lz4 v0.2.2](https://github.com/leo-project/erlang-lz4/releases/tag/0.2.2) - forked from [szktty/erlang-lz4](https://github.com/szktty/erlng-lz4)
+* [recon v0.8.5](https://github.com/ferd/recon/releases/tag/2.2.1)
+
+
+## 1.2.6 (Feb 20, 2015)
+### Improvements
+* [#296](https://github.com/leo-project/leofs/issues/296) ``leo_commons`` Replace leo_hashtable with Erlang built-in function
+* [#305](https://github.com/leo-project/leofs/issues/305) ``leo_statistics`` some system metrics should be added for more reliability
+
+### Fixed Bugs
+* [#307](https://github.com/leo-project/leofs/issues/307) ``leo_storage`` Could not respond not existed object immediately (LeoFS v1.2.5's bug)
+    * LeoFS Gateway was timeout because LeoFS Storage could not respond not existed object immediately.
 And also, load of a primary of storage-node became high by this issue.
-        * We took measure for this situation we implemented [leofs_test2](https://github.com/leo-project/leofs_test2) which is an integration test tool.
-    * [#308](https://github.com/leo-project/leofs/issues/308) ``leo_storage`` ``leo_gateway`` Could not synchronize 'suspend' status at each gateway and storage nodes
-    * [#309](https://github.com/leo-project/leofs/issues/309) ``leo_redundant_manager`` ``leo_manager`` Ring status to be synced between mnesia and worker state
-    * [#310](https://github.com/leo-project/leofs/issues/310) ``leo_gateway`` Delete request might consume CPU resource more than necessary
-    * [#311](https://github.com/leo-project/leofs/issues/311) ``leo_storage`` Could NOT respond an object when facing the inconsistent object
-* Used libraries
-    * leo project
-        * [leo_backend-db v1.1.4](https://github.com/leo-project/leo_backend_db/releases/tag/1.1.4)
-        * [leo_cache v0.6.0](https://github.com/leo-project/leo_cache/releases/tag/0.6.0)
-        * [leo_commons v1.1.0](https://github.com/leo-project/leo_commons/releases/tag/1.1.0)
-        * [leo_dcerl v0.2.11](https://github.com/leo-project/leo_dcerl/releases/tag/0.2.11)
-        * [leo_logger v1.1.4](https://github.com/leo-project/leo_logger/releases/tag/1.1.4)
-        * [leo_mcerl v0.4.1](https://github.com/leo-project/leo_mcerl/releases/tag/0.4.1)
-        * [leo_mq v1.3.3](https://github.com/leo-project/leo_mq/releases/tag/1.3.3)
-        * [leo_object_storage v1.2.3](https://github.com/leo-project/leo_object_storage/releases/tag/1.2.3)
-        * [leo_ordning_reda v0.10.9](https://github.com/leo-project/leo_ordning_reda/releases/tag/0.10.9)
-        * [leo_redundant_manager 1.9.7](https://github.com/leo-project/leo_redundant_manager/releases/tag/1.9.7)
-        * [leo_rpc v0.8.10](https://github.com/leo-project/leo_rpc/releases/tag/0.8.10)
-        * [leo_pod v0.6.2](https://github.com/leo-project/leo_pod/releases/tag/0.6.2)
-        * [leo_s3_libs v1.1.5](https://github.com/leo-project/leo_s3_libs/releases/tag/1.1.5)
-        * [leo_statistics v1.0.9](https://github.com/leo-project/leo_statistics/releases/tag/1.0.9)
-        * [leo_watchdog v0.6.2](https://github.com/leo-project/leo_watchdog/releases/tag/0.6.2)
-        * [savanna_agent v0.4.4](https://github.com/leo-project/savanna_agentreleases/tag/0.4.4)
-        * [savanna_commons v0.8.6](https://github.com/leo-project/savanna_commons/releases/tag/0.8.6)
-        * [erpcgen v0.2.3](https://github.com/leo-project/erpcgen/releases/tag/0.2.3)
-        * [nfs_rpc_server v0.2.2](https://github.com/leo-project/nfs_rpc_server/releases/tag/0.2.2)
-        * [leo_gateway v1.2.6](https://github.com/leo-project/leo_gateway/releases/tag/1.2.6)
-        * [leo_manager v1.2.6](https://github.com/leo-project/leo_manager/releases/tag/1.2.6)
-        * [leo_storage v1.2.6](https://github.com/leo-project/leo_storage/releases/tag/1.2.6)
-    * others
-        * [bitcask v1.7.1](https://github.com/leo-project/bitcask/releases/tag/1.7.1)
-        * [cowboy v1.0.0](https://github.com/extend/cowboy/releases/tag/1.0.0)
-        * [cowlib v1.0.0](https://github.com/extend/cowboy/releases/tag/1.0.0)
-        * [elarm v0.3.0](https://github.com/leo-project/elarm/releases/tag/0.3.0)
-        * [eleveldb v1.4.10](https://github.com/basho/eleveldb/releases/tag/1.4.10)
-        * [folsom v0.8.1](https://github.com/boundary/folsom/releases/tag/0.8.1)
-        * [jiffy v0.8.5](https://github.com/davisp/jiffy/releases/tag/0.2.2)
-        * [lz4 v0.2.2](https://github.com/leo-project/erlang-lz4/releases/tag/0.2.2) - forked from [szktty/erlang-lz4](https://github.com/szktty/erlng-lz4)
-        * [recon v0.8.5](https://github.com/ferd/recon/releases/tag/2.2.1)
-
-
-1.2.5 (Jan 29, 2015)
-====================
-
-* New Features
-    * Started to provide LeoFS integration test tool - [leofs_test](https://github.com/leo-project/leofs_test2)
-        * We're able to easily check LeoFS with it whether latest LeoFS has issues or not before getting installed LeoFS in your dev/staging/production environment(s).
-* Fixed Bugs
-    * [#299](https://github.com/leo-project/leofs/issues/299) ``leo_redundant_manager`` Inconsistent ring of a resumed storage-node which is timing issue
-    * [#301](https://github.com/leo-project/leofs/issues/301) ``leo_storage`` Replication messages could be lost in some edge cases
-    * ``leo_storage`` Fix the read-and-repair mechanism. Some inconsistent data could not recover with it.
-* Used libraries
-    * leo project
-        * [leo_backend-db v1.1.4](https://github.com/leo-project/leo_backend_db/releases/tag/1.1.4)
-        * [leo_cache v0.6.0](https://github.com/leo-project/leo_cache/releases/tag/0.6.0)
-        * [leo_commons v1.1.0](https://github.com/leo-project/leo_commons/releases/tag/1.1.0)
-        * [leo_dcerl v0.2.11](https://github.com/leo-project/leo_dcerl/releases/tag/0.2.11)
-        * [leo_logger v1.1.4](https://github.com/leo-project/leo_logger/releases/tag/1.1.4)
-        * [leo_mcerl v0.4.1](https://github.com/leo-project/leo_mcerl/releases/tag/0.4.1)
-        * [leo_mq v1.3.3](https://github.com/leo-project/leo_mq/releases/tag/1.3.3)
-        * [leo_object_storage v1.2.3](https://github.com/leo-project/leo_object_storage/releases/tag/1.2.3)
-        * [leo_ordning_reda v0.10.9](https://github.com/leo-project/leo_ordning_reda/releases/tag/0.10.9)
-        * [leo_redundant_manager 1.9.6](https://github.com/leo-project/leo_redundant_manager/releases/tag/1.9.6)
-        * [leo_rpc v0.8.10](https://github.com/leo-project/leo_rpc/releases/tag/0.8.10)
-        * [leo_pod v0.6.2](https://github.com/leo-project/leo_pod/releases/tag/0.6.2)
-        * [leo_s3_libs v1.1.5](https://github.com/leo-project/leo_s3_libs/releases/tag/1.1.5)
-        * [leo_statistics v1.0.8](https://github.com/leo-project/leo_statistics/releases/tag/1.0.8)
-        * [leo_watchdog v0.6.2](https://github.com/leo-project/leo_watchdog/releases/tag/0.6.2)
-        * [savanna_agent v0.4.4](https://github.com/leo-project/savanna_agentreleases/tag/0.4.4)
-        * [savanna_commons v0.8.6](https://github.com/leo-project/savanna_commons/releases/tag/0.8.6)
-        * [erpcgen v0.2.3](https://github.com/leo-project/erpcgen/releases/tag/0.2.3)
-        * [nfs_rpc_server v0.2.2](https://github.com/leo-project/nfs_rpc_server/releases/tag/0.2.2)
-        * [leo_gateway v1.2.5](https://github.com/leo-project/leo_gateway/releases/tag/1.2.5)
-        * [leo_manager v1.2.5](https://github.com/leo-project/leo_manager/releases/tag/1.2.5)
-        * [leo_storage v1.2.5](https://github.com/leo-project/leo_storage/releases/tag/1.2.5)
-    * others
-        * [bitcask v1.7.1](https://github.com/leo-project/bitcask/releases/tag/1.7.1)
-        * [cowboy v1.0.0](https://github.com/extend/cowboy/releases/tag/1.0.0)
-        * [cowlib v1.0.0](https://github.com/extend/cowboy/releases/tag/1.0.0)
-        * [elarm v0.3.0](https://github.com/leo-project/elarm/releases/tag/0.3.0)
-        * [eleveldb v1.4.10](https://github.com/basho/eleveldb/releases/tag/1.4.10)
-        * [folsom v0.8.1](https://github.com/boundary/folsom/releases/tag/0.8.1)
-        * [jiffy v0.8.5](https://github.com/davisp/jiffy/releases/tag/0.2.2)
-        * [lz4 v0.2.2](https://github.com/leo-project/erlang-lz4/releases/tag/0.2.2) - forked from [szktty/erlang-lz4](https://github.com/szktty/erlng-lz4)
-
-
-1.2.4 (Jan 23, 2015)
-====================
-
-* Fixed Bugs
-    * [#297](https://github.com/leo-project/leofs/issues/297) ``leo_object_storage`` Could NOT handle delete requests which made by the MQ mechanism at LeoFS v1.2.3
-
-* Used libraries
-    * leo project
-        * [leo_backend-db v1.1.4](https://github.com/leo-project/leo_backend_db.git)
-        * [leo_cache v0.6.0](https://github.com/leo-project/leo_cache.git)
-        * [leo_commons v1.1.0](https://github.com/leo-project/leo_commons.git)
-        * [leo_dcerl v0.2.11](https://github.com/leo-project/leo_dcerl.git)
-        * [leo_logger v1.1.4](https://github.com/leo-project/leo_logger.git)
-        * [leo_mcerl v0.4.1](https://github.com/leo-project/leo_mcerl.git)
-        * [leo_mq v1.3.3](https://github.com/leo-project/leo_mq.git)
-        * [leo_object_storage v1.2.3](https://github.com/leo-project/leo_object_storage.git)
-        * [leo_ordning_reda v0.10.9](https://github.com/leo-project/leo_ordning_reda.git)
-        * [leo_redundant_manager 1.9.5](https://github.com/leo-project/leo_redundant_manager.git)
-        * [leo_rpc v0.8.10](https://github.com/leo-project/leo_rpc.git)
-        * [leo_pod v0.6.2](https://github.com/leo-project/leo_pod.git)
-        * [leo_s3_libs v1.1.5](https://github.com/leo-project/leo_s3_libs.git)
-        * [leo_statistics v1.0.8](https://github.com/leo-project/leo_statistics.git)
-        * [leo_watchdog v0.6.1](https://github.com/leo-project/leo_watchdog.git)
-        * [savanna_agent v0.4.4](https://github.com/leo-project/savanna_agent.git)
-        * [savanna_commons v0.8.6](https://github.com/leo-project/savanna_commons.git)
-        * [erpcgen v0.2.3](https://github.com/leo-project/erpcgen.git)
-        * [nfs_rpc_server v0.2.2](https://github.com/leo-project/nfs_rpc_server.git)
-        * [leo_gateway v1.2.4](https://github.com/leo-project/leo_gateway.git)
-        * [leo_manager v1.2.4](https://github.com/leo-project/leo_manager.git)
-        * [leo_storage v1.2.4](https://github.com/leo-project/leo_storage.git)
-    * others
-        * [bitcask v1.7.1](https://github.com/leo-project/bitcask.git)
-        * [cowboy v1.0.0](https://github.com/extend/cowboy.git)
-        * [cowlib v1.0.0](https://github.com/extend/cowboy.git)
-        * [elarm v0.3.0](https://github.com/leo-project/elarm.git)
-        * [eleveldb v1.4.10](https://github.com/basho/eleveldb.git)
-        * [folsom v0.8.1](https://github.com/boundary/folsom.git)
-        * [jiffy v0.8.5](https://github.com/davisp/jiffy.git)
-        * [lz4 v0.2.2](https://github.com/leo-project/erlang-lz4.git) - forked from [szktty/erlang-lz4](https://github.com/szktty/erlng-lz4)
-
-
-1.2.3 (Jan 20, 2015)
-====================
-
-* Improvements
-    * [#285](https://github.com/leo-project/leofs/issues/285) ``leo_storage`` Implemented "cluster-watchdog" in order to keep best condition of a cluster
-    * [#286](https://github.com/leo-project/leofs/issues/286) ``leo_storage`` Unified name of configuration items for the mq and the compaction
-* Fixed Bugs
-    * [#288](https://github.com/leo-project/leofs/issues/288) ``leo_manager`` Fixed wrong mix/max values when issueing [the status &lt;storage-node&gt; command](http://leo-project.net/leofs/docs/admin_guide/admin_guide_2.html#status-command) with ``leofs-adm command``
-    * [#290](https://github.com/leo-project/leofs/issues/290) [the du detail &lt;storage-node&gt; command](http://leo-project.net/leofs/docs/admin_guide/admin_guide_5.html#du-detail) with ``leofs-adm command`` had broken 1.2.2
-    * [#292](https://github.com/leo-project/leofs/issues/292) ``leo_storage`` [proc_lib:start_link](http://erlang.org/doc/man/proc_lib.html#spawn_link-1) must be used instead of [erlang:spawn](http://erlang.org/doc/man/erlang.html#spawn-1)
-    * [#293](https://github.com/leo-project/leofs/issues/293) Fixed that remain objects after finished data-compaction, situation of which is combination auto-compaction and deletion of a bucket
-* Used libraries
-    * leo project
-        * [leo_backend-db v1.1.4](https://github.com/leo-project/leo_backend_db.git)
-        * [leo_cache v0.6.0](https://github.com/leo-project/leo_cache.git)
-        * [leo_commons v1.1.0](https://github.com/leo-project/leo_commons.git)
-        * [leo_dcerl v0.2.11](https://github.com/leo-project/leo_dcerl.git)
-        * [leo_logger v1.1.4](https://github.com/leo-project/leo_logger.git)
-        * [leo_mcerl v0.4.1](https://github.com/leo-project/leo_mcerl.git)
-        * [leo_mq v1.3.3](https://github.com/leo-project/leo_mq.git)
-        * [leo_object_storage v1.2.2](https://github.com/leo-project/leo_object_storage.git)
-        * [leo_ordning_reda v0.10.9](https://github.com/leo-project/leo_ordning_reda.git)
-        * [leo_redundant_manager 1.9.5](https://github.com/leo-project/leo_redundant_manager.git)
-        * [leo_rpc v0.8.10](https://github.com/leo-project/leo_rpc.git)
-        * [leo_pod v0.6.2](https://github.com/leo-project/leo_pod.git)
-        * [leo_s3_libs v1.1.5](https://github.com/leo-project/leo_s3_libs.git)
-        * [leo_statistics v1.0.8](https://github.com/leo-project/leo_statistics.git)
-        * [leo_watchdog v0.6.1](https://github.com/leo-project/leo_watchdog.git)
-        * [savanna_agent v0.4.4](https://github.com/leo-project/savanna_agent.git)
-        * [savanna_commons v0.8.6](https://github.com/leo-project/savanna_commons.git)
-        * [erpcgen v0.2.3](https://github.com/leo-project/erpcgen.git)
-        * [nfs_rpc_server v0.2.2](https://github.com/leo-project/nfs_rpc_server.git)
-        * [leo_gateway v1.2.3](https://github.com/leo-project/leo_gateway.git)
-        * [leo_manager v1.2.3](https://github.com/leo-project/leo_manager.git)
-        * [leo_storage v1.2.3](https://github.com/leo-project/leo_storage.git)
-    * others
-        * [bitcask v1.7.1](https://github.com/leo-project/bitcask.git)
-        * [cowboy v1.0.0](https://github.com/extend/cowboy.git)
-        * [cowlib v1.0.0](https://github.com/extend/cowboy.git)
-        * [elarm v0.3.0](https://github.com/leo-project/elarm.git)
-        * [eleveldb v1.4.10](https://github.com/basho/eleveldb.git)
-        * [folsom v0.8.1](https://github.com/boundary/folsom.git)
-        * [jiffy v0.8.5](https://github.com/davisp/jiffy.git)
-        * [lz4 v0.2.2](https://github.com/leo-project/erlang-lz4.git) - forked from [szktty/erlang-lz4](https://github.com/szktty/erlng-lz4)
-
-
-
-1.2.2 (Dec 17, 2014)
-====================
-
-* New Features
-    * [#117](https://github.com/leo-project/leofs/issues/117) ``leo_storage`` Implemented the auto-compaction mechanism
-      * The auto-compaction configuration file for [LeoFS Storage](https://github.com/leo-project/leo_storage/blob/develop/priv/leo_storage.conf#L139-L152), name of which is ``leo_storage.conf``
-      * The auto-compaction configuration is as follows:
+    * We took measure for this situation we implemented [leofs_test2](https://github.com/leo-project/leofs_test2) which is an integration test tool.
+* [#308](https://github.com/leo-project/leofs/issues/308) ``leo_storage`` ``leo_gateway`` Could not synchronize 'suspend' status at each gateway and storage nodes
+* [#309](https://github.com/leo-project/leofs/issues/309) ``leo_redundant_manager`` ``leo_manager`` Ring status to be synced between mnesia and worker state
+* [#310](https://github.com/leo-project/leofs/issues/310) ``leo_gateway`` Delete request might consume CPU resource more than necessary
+* [#311](https://github.com/leo-project/leofs/issues/311) ``leo_storage`` Could NOT respond an object when facing the inconsistent object
+
+### Used libraries
+#### Leo Project
+* [leo_backend-db v1.1.4](https://github.com/leo-project/leo_backend_db/releases/tag/1.1.4)
+* [leo_cache v0.6.0](https://github.com/leo-project/leo_cache/releases/tag/0.6.0)
+* [leo_commons v1.1.0](https://github.com/leo-project/leo_commons/releases/tag/1.1.0)
+* [leo_dcerl v0.2.11](https://github.com/leo-project/leo_dcerl/releases/tag/0.2.11)
+* [leo_logger v1.1.4](https://github.com/leo-project/leo_logger/releases/tag/1.1.4)
+* [leo_mcerl v0.4.1](https://github.com/leo-project/leo_mcerl/releases/tag/0.4.1)
+* [leo_mq v1.3.3](https://github.com/leo-project/leo_mq/releases/tag/1.3.3)
+* [leo_object_storage v1.2.3](https://github.com/leo-project/leo_object_storage/releases/tag/1.2.3)
+* [leo_ordning_reda v0.10.9](https://github.com/leo-project/leo_ordning_reda/releases/tag/0.10.9)
+* [leo_redundant_manager 1.9.7](https://github.com/leo-project/leo_redundant_manager/releases/tag/1.9.7)
+* [leo_rpc v0.8.10](https://github.com/leo-project/leo_rpc/releases/tag/0.8.10)
+* [leo_pod v0.6.2](https://github.com/leo-project/leo_pod/releases/tag/0.6.2)
+* [leo_s3_libs v1.1.5](https://github.com/leo-project/leo_s3_libs/releases/tag/1.1.5)
+* [leo_statistics v1.0.9](https://github.com/leo-project/leo_statistics/releases/tag/1.0.9)
+* [leo_watchdog v0.6.2](https://github.com/leo-project/leo_watchdog/releases/tag/0.6.2)
+* [savanna_agent v0.4.4](https://github.com/leo-project/savanna_agentreleases/tag/0.4.4)
+* [savanna_commons v0.8.6](https://github.com/leo-project/savanna_commons/releases/tag/0.8.6)
+* [erpcgen v0.2.3](https://github.com/leo-project/erpcgen/releases/tag/0.2.3)
+* [nfs_rpc_server v0.2.2](https://github.com/leo-project/nfs_rpc_server/releases/tag/0.2.2)
+* [leo_gateway v1.2.6](https://github.com/leo-project/leo_gateway/releases/tag/1.2.6)
+* [leo_manager v1.2.6](https://github.com/leo-project/leo_manager/releases/tag/1.2.6)
+* [leo_storage v1.2.6](https://github.com/leo-project/leo_storage/releases/tag/1.2.6)
+
+#### Others
+* [bitcask v1.7.1](https://github.com/leo-project/bitcask/releases/tag/1.7.1)
+* [cowboy v1.0.0](https://github.com/extend/cowboy/releases/tag/1.0.0)
+* [cowlib v1.0.0](https://github.com/extend/cowboy/releases/tag/1.0.0)
+* [elarm v0.3.0](https://github.com/leo-project/elarm/releases/tag/0.3.0)
+* [eleveldb v1.4.10](https://github.com/basho/eleveldb/releases/tag/1.4.10)
+* [folsom v0.8.1](https://github.com/boundary/folsom/releases/tag/0.8.1)
+* [jiffy v0.8.5](https://github.com/davisp/jiffy/releases/tag/0.2.2)
+* [lz4 v0.2.2](https://github.com/leo-project/erlang-lz4/releases/tag/0.2.2) - forked from [szktty/erlang-lz4](https://github.com/szktty/erlng-lz4)
+* [recon v0.8.5](https://github.com/ferd/recon/releases/tag/2.2.1)
+
+
+## 1.2.5 (Jan 29, 2015)
+### New Features
+* Started to provide LeoFS integration test tool - [leofs_test](https://github.com/leo-project/leofs_test2)
+    * We're able to easily check LeoFS with it whether latest LeoFS has issues or not before getting installed LeoFS in your dev/staging/production environment(s).
+
+### Fixed Bugs
+* [#299](https://github.com/leo-project/leofs/issues/299) ``leo_redundant_manager`` Inconsistent ring of a resumed storage-node which is timing issue
+* [#301](https://github.com/leo-project/leofs/issues/301) ``leo_storage`` Replication messages could be lost in some edge cases
+* ``leo_storage`` Fix the read-and-repair mechanism. Some inconsistent data could not recover with it.
+
+### Used libraries
+#### Leo Project
+* [leo_backend-db v1.1.4](https://github.com/leo-project/leo_backend_db/releases/tag/1.1.4)
+* [leo_cache v0.6.0](https://github.com/leo-project/leo_cache/releases/tag/0.6.0)
+* [leo_commons v1.1.0](https://github.com/leo-project/leo_commons/releases/tag/1.1.0)
+* [leo_dcerl v0.2.11](https://github.com/leo-project/leo_dcerl/releases/tag/0.2.11)
+* [leo_logger v1.1.4](https://github.com/leo-project/leo_logger/releases/tag/1.1.4)
+* [leo_mcerl v0.4.1](https://github.com/leo-project/leo_mcerl/releases/tag/0.4.1)
+* [leo_mq v1.3.3](https://github.com/leo-project/leo_mq/releases/tag/1.3.3)
+* [leo_object_storage v1.2.3](https://github.com/leo-project/leo_object_storage/releases/tag/1.2.3)
+* [leo_ordning_reda v0.10.9](https://github.com/leo-project/leo_ordning_reda/releases/tag/0.10.9)
+* [leo_redundant_manager 1.9.6](https://github.com/leo-project/leo_redundant_manager/releases/tag/1.9.6)
+* [leo_rpc v0.8.10](https://github.com/leo-project/leo_rpc/releases/tag/0.8.10)
+* [leo_pod v0.6.2](https://github.com/leo-project/leo_pod/releases/tag/0.6.2)
+* [leo_s3_libs v1.1.5](https://github.com/leo-project/leo_s3_libs/releases/tag/1.1.5)
+* [leo_statistics v1.0.8](https://github.com/leo-project/leo_statistics/releases/tag/1.0.8)
+* [leo_watchdog v0.6.2](https://github.com/leo-project/leo_watchdog/releases/tag/0.6.2)
+* [savanna_agent v0.4.4](https://github.com/leo-project/savanna_agentreleases/tag/0.4.4)
+* [savanna_commons v0.8.6](https://github.com/leo-project/savanna_commons/releases/tag/0.8.6)
+* [erpcgen v0.2.3](https://github.com/leo-project/erpcgen/releases/tag/0.2.3)
+* [nfs_rpc_server v0.2.2](https://github.com/leo-project/nfs_rpc_server/releases/tag/0.2.2)
+* [leo_gateway v1.2.5](https://github.com/leo-project/leo_gateway/releases/tag/1.2.5)
+* [leo_manager v1.2.5](https://github.com/leo-project/leo_manager/releases/tag/1.2.5)
+* [leo_storage v1.2.5](https://github.com/leo-project/leo_storage/releases/tag/1.2.5)
+
+#### Others
+* [bitcask v1.7.1](https://github.com/leo-project/bitcask/releases/tag/1.7.1)
+* [cowboy v1.0.0](https://github.com/extend/cowboy/releases/tag/1.0.0)
+* [cowlib v1.0.0](https://github.com/extend/cowboy/releases/tag/1.0.0)
+* [elarm v0.3.0](https://github.com/leo-project/elarm/releases/tag/0.3.0)
+* [eleveldb v1.4.10](https://github.com/basho/eleveldb/releases/tag/1.4.10)
+* [folsom v0.8.1](https://github.com/boundary/folsom/releases/tag/0.8.1)
+* [jiffy v0.8.5](https://github.com/davisp/jiffy/releases/tag/0.2.2)
+* [lz4 v0.2.2](https://github.com/leo-project/erlang-lz4/releases/tag/0.2.2) - forked from [szktty/erlang-lz4](https://github.com/szktty/erlng-lz4)
+
+
+## 1.2.4 (Jan 23, 2015)
+### Fixed Bugs
+* [#297](https://github.com/leo-project/leofs/issues/297) ``leo_object_storage`` Could NOT handle delete requests which made by the MQ mechanism at LeoFS v1.2.3
+
+### Used libraries
+#### Leo Project
+* [leo_backend-db v1.1.4](https://github.com/leo-project/leo_backend_db.git)
+* [leo_cache v0.6.0](https://github.com/leo-project/leo_cache.git)
+* [leo_commons v1.1.0](https://github.com/leo-project/leo_commons.git)
+* [leo_dcerl v0.2.11](https://github.com/leo-project/leo_dcerl.git)
+* [leo_logger v1.1.4](https://github.com/leo-project/leo_logger.git)
+* [leo_mcerl v0.4.1](https://github.com/leo-project/leo_mcerl.git)
+* [leo_mq v1.3.3](https://github.com/leo-project/leo_mq.git)
+* [leo_object_storage v1.2.3](https://github.com/leo-project/leo_object_storage.git)
+* [leo_ordning_reda v0.10.9](https://github.com/leo-project/leo_ordning_reda.git)
+* [leo_redundant_manager 1.9.5](https://github.com/leo-project/leo_redundant_manager.git)
+* [leo_rpc v0.8.10](https://github.com/leo-project/leo_rpc.git)
+* [leo_pod v0.6.2](https://github.com/leo-project/leo_pod.git)
+* [leo_s3_libs v1.1.5](https://github.com/leo-project/leo_s3_libs.git)
+* [leo_statistics v1.0.8](https://github.com/leo-project/leo_statistics.git)
+* [leo_watchdog v0.6.1](https://github.com/leo-project/leo_watchdog.git)
+* [savanna_agent v0.4.4](https://github.com/leo-project/savanna_agent.git)
+* [savanna_commons v0.8.6](https://github.com/leo-project/savanna_commons.git)
+* [erpcgen v0.2.3](https://github.com/leo-project/erpcgen.git)
+* [nfs_rpc_server v0.2.2](https://github.com/leo-project/nfs_rpc_server.git)
+* [leo_gateway v1.2.4](https://github.com/leo-project/leo_gateway.git)
+* [leo_manager v1.2.4](https://github.com/leo-project/leo_manager.git)
+* [leo_storage v1.2.4](https://github.com/leo-project/leo_storage.git)
+
+#### Others
+* [bitcask v1.7.1](https://github.com/leo-project/bitcask.git)
+* [cowboy v1.0.0](https://github.com/extend/cowboy.git)
+* [cowlib v1.0.0](https://github.com/extend/cowboy.git)
+* [elarm v0.3.0](https://github.com/leo-project/elarm.git)
+* [eleveldb v1.4.10](https://github.com/basho/eleveldb.git)
+* [folsom v0.8.1](https://github.com/boundary/folsom.git)
+* [jiffy v0.8.5](https://github.com/davisp/jiffy.git)
+* [lz4 v0.2.2](https://github.com/leo-project/erlang-lz4.git) - forked from [szktty/erlang-lz4](https://github.com/szktty/erlng-lz4)
+
+
+## 1.2.3 (Jan 20, 2015)
+### Improvements
+* [#285](https://github.com/leo-project/leofs/issues/285) ``leo_storage`` Implemented "cluster-watchdog" in order to keep best condition of a cluster
+* [#286](https://github.com/leo-project/leofs/issues/286) ``leo_storage`` Unified name of configuration items for the mq and the compaction
+
+### Fixed Bugs
+* [#288](https://github.com/leo-project/leofs/issues/288) ``leo_manager`` Fixed wrong mix/max values when issueing [the status &lt;storage-node&gt; command](http://leo-project.net/leofs/docs/admin_guide/admin_guide_2.html#status-command) with ``leofs-adm command``
+* [#290](https://github.com/leo-project/leofs/issues/290) [the du detail &lt;storage-node&gt; command](http://leo-project.net/leofs/docs/admin_guide/admin_guide_5.html#du-detail) with ``leofs-adm command`` had broken 1.2.2
+* [#292](https://github.com/leo-project/leofs/issues/292) ``leo_storage`` [proc_lib:start_link](http://erlang.org/doc/man/proc_lib.html#spawn_link-1) must be used instead of [erlang:spawn](http://erlang.org/doc/man/erlang.html#spawn-1)
+* [#293](https://github.com/leo-project/leofs/issues/293) Fixed that remain objects after finished data-compaction, situation of which is combination auto-compaction and deletion of a bucket
+
+### Used libraries
+#### Leo Project
+* [leo_backend-db v1.1.4](https://github.com/leo-project/leo_backend_db.git)
+* [leo_cache v0.6.0](https://github.com/leo-project/leo_cache.git)
+* [leo_commons v1.1.0](https://github.com/leo-project/leo_commons.git)
+* [leo_dcerl v0.2.11](https://github.com/leo-project/leo_dcerl.git)
+* [leo_logger v1.1.4](https://github.com/leo-project/leo_logger.git)
+* [leo_mcerl v0.4.1](https://github.com/leo-project/leo_mcerl.git)
+* [leo_mq v1.3.3](https://github.com/leo-project/leo_mq.git)
+* [leo_object_storage v1.2.2](https://github.com/leo-project/leo_object_storage.git)
+* [leo_ordning_reda v0.10.9](https://github.com/leo-project/leo_ordning_reda.git)
+* [leo_redundant_manager 1.9.5](https://github.com/leo-project/leo_redundant_manager.git)
+* [leo_rpc v0.8.10](https://github.com/leo-project/leo_rpc.git)
+* [leo_pod v0.6.2](https://github.com/leo-project/leo_pod.git)
+* [leo_s3_libs v1.1.5](https://github.com/leo-project/leo_s3_libs.git)
+* [leo_statistics v1.0.8](https://github.com/leo-project/leo_statistics.git)
+* [leo_watchdog v0.6.1](https://github.com/leo-project/leo_watchdog.git)
+* [savanna_agent v0.4.4](https://github.com/leo-project/savanna_agent.git)
+* [savanna_commons v0.8.6](https://github.com/leo-project/savanna_commons.git)
+* [erpcgen v0.2.3](https://github.com/leo-project/erpcgen.git)
+* [nfs_rpc_server v0.2.2](https://github.com/leo-project/nfs_rpc_server.git)
+* [leo_gateway v1.2.3](https://github.com/leo-project/leo_gateway.git)
+* [leo_manager v1.2.3](https://github.com/leo-project/leo_manager.git)
+* [leo_storage v1.2.3](https://github.com/leo-project/leo_storage.git)
+
+#### Others
+* [bitcask v1.7.1](https://github.com/leo-project/bitcask.git)
+* [cowboy v1.0.0](https://github.com/extend/cowboy.git)
+* [cowlib v1.0.0](https://github.com/extend/cowboy.git)
+* [elarm v0.3.0](https://github.com/leo-project/elarm.git)
+* [eleveldb v1.4.10](https://github.com/basho/eleveldb.git)
+* [folsom v0.8.1](https://github.com/boundary/folsom.git)
+* [jiffy v0.8.5](https://github.com/davisp/jiffy.git)
+* [lz4 v0.2.2](https://github.com/leo-project/erlang-lz4.git) - forked from [szktty/erlang-lz4](https://github.com/szktty/erlng-lz4)
+
+
+
+## 1.2.2 (Dec 17, 2014)
+### New Features
+* [#117](https://github.com/leo-project/leofs/issues/117) ``leo_storage`` Implemented the auto-compaction mechanism
+  * The auto-compaction configuration file for [LeoFS Storage](https://github.com/leo-project/leo_storage/blob/develop/priv/leo_storage.conf#L139-L152), name of which is ``leo_storage.conf``
+  * The auto-compaction configuration is as follows:
       ```bash
       ## [compaction] enabled compaction? - default:false
       autonomic_op.compaction.is_enabled = true
@@ -875,12 +864,13 @@
       ## [compaction] threshold ratio of active size - default:60%
       autonomic_op.compaction.threshold_active_size_ratio = 60
       ```
-* Improvements
-    * [#270](https://github.com/leo-project/leofs/issues/270) Supported leo_watchdog for FreeBSD and SmartOS
-    * [#281](https://github.com/leo-project/leofs/issues/281) ``leo_gateway`` Made timeout configurable for the get and the find_by_parent_dir
-    * The watchdog mechnism to production status
-      * The watchdog configuration file for [LeoFS Storage](https://github.com/leo-project/leo_storage/blob/develop/priv/leo_storage.conf#L63-L136) and [LeoFS Gateway](https://github.com/leo-project/leo_gateway/blob/develop/priv/leo_gateway.conf#L161-L206), name of which are ``leo_storage.conf`` and ``leo_gateway.conf``
-      * The watchdog configuration for CPU and Disk as follows:
+
+### Improvements
+* [#270](https://github.com/leo-project/leofs/issues/270) Supported leo_watchdog for FreeBSD and SmartOS
+* [#281](https://github.com/leo-project/leofs/issues/281) ``leo_gateway`` Made timeout configurable for the get and the find_by_parent_dir
+* The watchdog mechnism to production status
+  * The watchdog configuration file for [LeoFS Storage](https://github.com/leo-project/leo_storage/blob/develop/priv/leo_storage.conf#L63-L136) and [LeoFS Gateway](https://github.com/leo-project/leo_gateway/blob/develop/priv/leo_gateway.conf#L161-L206), name of which are ``leo_storage.conf`` and ``leo_gateway.conf``
+  * The watchdog configuration for CPU and Disk as follows:
       ```bash
       ##  Watchdog.CPU
       ##
@@ -925,7 +915,7 @@
       ## disk target devices for checking disk utilization
       watchdog.disk.target_devices = []
       ```
-      * Improved MQ's confurations for LeoFS Stroage in order to be able to control system load
+  * Improved MQ's confurations for LeoFS Stroage in order to be able to control system load
       ```bash
       ## [Number of bach processes of message]
       ##
@@ -955,7 +945,7 @@
       ## Step value of interval between batch-procs(msec)
       mq.interval_between_batch_procs_step = 100
       ```
-      * Improved the ``mq-status`` command of ``leofs-adm``
+  * Improved the ``mq-status`` command of ``leofs-adm``
       ```bash
       $ leofs-adm mq-stats storage_1@127.0.0.1
                     id                |    state    | number of msgs | batch of msgs  |    interval    |            description
@@ -969,1687 +959,1691 @@
       leo_sync_by_vnode_id_queue      |   idling    | 0              | 1000           | 100            | sync objs by vnode-id
       leo_per_object_queue            |   idling    | 0              | 1000           | 100            | recover inconsistent objs
        ```
-* Fixed Bugs
-    * [#273](https://github.com/leo-project/leofs/issues/273) ``leo_gateway`` ``NFS`` Max file size was hardcoded as 4GB
-    * [#274](https://github.com/leo-project/leofs/issues/274) ``leo_manager`` ``leo_storage`` ``leo_gateway`` Crashed a manager node by snmp-related issue with Erlang-17
-    * [#275](https://github.com/leo-project/leofs/issues/275) ``leo_gateawy`` An error message was output if there is no the http custom header file
-    * [#277](https://github.com/leo-project/leofs/issues/277) ``leo_gateway`` In REST mode, Putting a large object failed
-    * [#279](https://github.com/leo-project/leofs/issues/279) ``leo_object_storage`` Compaction status can be inconsistent when an error occured while preparing compaction
-    * [#282](https://github.com/leo-project/leofs/issues/282) ``leo_gateway`` Gateway's timeout configuration has been ignored
-* Used libraries
-    * leo project
-        * [leo_backend-db v1.1.4](https://github.com/leo-project/leo_backend_db.git)
-        * [leo_cache v0.6.0](https://github.com/leo-project/leo_cache.git)
-        * [leo_commons v1.1.0](https://github.com/leo-project/leo_commons.git)
-        * [leo_dcerl v0.2.11](https://github.com/leo-project/leo_dcerl.git)
-        * [leo_logger v1.1.4](https://github.com/leo-project/leo_logger.git)
-        * [leo_mcerl v0.4.1](https://github.com/leo-project/leo_mcerl.git)
-        * [leo_mq v1.3.0](https://github.com/leo-project/leo_mq.git)
-        * [leo_object_storage v1.2.0](https://github.com/leo-project/leo_object_storage.git)
-        * [leo_ordning_reda v0.10.9](https://github.com/leo-project/leo_ordning_reda.git)
-        * [leo_redundant_manager 1.9.2](https://github.com/leo-project/leo_redundant_manager.git)
-        * [leo_rpc v0.8.10](https://github.com/leo-project/leo_rpc.git)
-        * [leo_pod v0.6.2](https://github.com/leo-project/leo_pod.git)
-        * [leo_s3_libs v1.1.5](https://github.com/leo-project/leo_s3_libs.git)
-        * [leo_statistics v1.0.7](https://github.com/leo-project/leo_statistics.git)
-        * [leo_watchdog v0.6.0](https://github.com/leo-project/leo_watchdog.git)
-        * [savanna_agent v0.4.4](https://github.com/leo-project/savanna_agent.git)
-        * [savanna_commons v0.8.6](https://github.com/leo-project/savanna_commons.git)
-        * [erpcgen v0.2.3](https://github.com/leo-project/erpcgen.git)
-        * [nfs_rpc_server v0.2.2](https://github.com/leo-project/nfs_rpc_server.git)
-        * [leo_gateway v1.2.2](https://github.com/leo-project/leo_gateway.git)
-        * [leo_manager v1.2.2](https://github.com/leo-project/leo_manager.git)
-        * [leo_storage v1.2.2](https://github.com/leo-project/leo_storage.git)
-    * others
-        * [bitcask v1.7.1](https://github.com/leo-project/bitcask.git)
-        * [cowboy v1.0.0](https://github.com/extend/cowboy.git)
-        * [cowlib v1.0.0](https://github.com/extend/cowboy.git)
-        * [elarm v0.3.0](https://github.com/leo-project/elarm.git)
-        * [eleveldb v1.4.10](https://github.com/basho/eleveldb.git)
-        * [folsom v0.8.1](https://github.com/boundary/folsom.git)
-        * [jiffy v0.8.5](https://github.com/davisp/jiffy.git)
-        * [lz4 v0.2.2](https://github.com/leo-project/erlang-lz4.git) - forked from [szktty/erlang-lz4](https://github.com/szktty/erlng-lz4)
-
-
-1.2.1 (Nov 11, 2014)
-====================
-
-* Improvements
-    * Supported [LeoCenter](https://github.com/leo-project/leo_center) for LeoFS v1.2
-* Fixed Bugs
-    * Fixed system migration issue from v1.x to v1.2.0
-
-* Used libraries
-    * leo project
-        * [leo_backend-db v1.1.3](https://github.com/leo-project/leo_backend_db.git)
-        * [leo_cache v0.6.0](https://github.com/leo-project/leo_cache.git)
-        * [leo_commons v1.1.0](https://github.com/leo-project/leo_commons.git)
-        * [leo_dcerl v0.2.11](https://github.com/leo-project/leo_dcerl.git)
-        * [leo_logger v1.1.3](https://github.com/leo-project/leo_logger.git)
-        * [leo_mcerl v0.4.1](https://github.com/leo-project/leo_mcerl.git)
-        * [leo_mq v1.2.0](https://github.com/leo-project/leo_mq.git)
-        * [leo_object_storage v1.1.8](https://github.com/leo-project/leo_object_storage.git)
-        * [leo_ordning_reda v0.10.9](https://github.com/leo-project/leo_ordning_reda.git)
-        * [leo_redundant_manager 1.9.1](https://github.com/leo-project/leo_redundant_manager.git)
-        * [leo_rpc v0.8.10](https://github.com/leo-project/leo_rpc.git)
-        * [leo_pod v0.6.2](https://github.com/leo-project/leo_pod.git)
-        * [leo_s3_libs v1.1.4](https://github.com/leo-project/leo_s3_libs.git)
-        * [leo_statistics v1.0.7](https://github.com/leo-project/leo_statistics.git)
-        * [leo_watchdog v0.4.1](https://github.com/leo-project/leo_watchdog.git)
-        * [savanna_agent v0.4.4](https://github.com/leo-project/savanna_agent.git)
-        * [savanna_commons v0.8.6](https://github.com/leo-project/savanna_commons.git)
-        * [erpcgen v0.2.3](https://github.com/leo-project/erpcgen.git)
-        * [nfs_rpc_server v0.2.2](https://github.com/leo-project/nfs_rpc_server.git)
-        * [leo_gateway v1.2.1](https://github.com/leo-project/leo_gateway.git)
-        * [leo_manager v1.2.1](https://github.com/leo-project/leo_manager.git)
-        * [leo_storage v1.2.1](https://github.com/leo-project/leo_storage.git)
-    * others
-        * [bitcask v1.7.0](https://github.com/basho/bitcask.git)
-        * [cowboy v1.0.0](https://github.com/extend/cowboy.git)
-        * [cowlib v1.0.0](https://github.com/extend/cowboy.git)
-        * [elarm v0.3.0](https://github.com/leo-project/elarm.git)
-        * [eleveldb v1.4.10](https://github.com/basho/eleveldb.git)
-        * [folsom v0.8.1](https://github.com/boundary/folsom.git)
-        * [jiffy v0.8.5](https://github.com/davisp/jiffy.git)
-        * [lz4 v0.2.2](https://github.com/leo-project/erlang-lz4.git) - forked from [szktty/erlang-lz4](https://github.com/szktty/erlng-lz4)
-
-
-1.2.0 (Nov 7, 2014)
-====================
-
-* New Features
-    * Watchdog mechnism has been implemented, which is called [leo_watchdog](https://github.com/leo-project/leo_watchdog)
-        * Target resources: [cpu, io, disk]
-        * Status: Beta
-        * Requirements: CentOS-6.5 later and Ubuntu-13.10/14.04 later
-        * Furure plan: Support FreeBSD and SmartOS with v1.2.1
-* Improvements
-    * [#121](https://github.com/leo-project/leofs/issues/121) Tool to migrate metadata dbs from bitcask to leveldb
-    * [#166](https://github.com/leo-project/leofs/issues/166) ``leo_rpc`` ``leo_storage`` Multi DC replication messages could lost
-    * [#202](https://github.com/leo-project/leofs/issues/202) ``leo_gateway`` Made timeout configurable
-    * [#239](https://github.com/leo-project/leofs/issues/239) ``leo_gateway`` Added custom HTTP header for CDN integration
-    * [#255](https://github.com/leo-project/leofs/issues/255) ``leo_gateway`` Made a PUT request in parallel when handling a large object
-    * [#256](https://github.com/leo-project/leofs/issues/256) ``leo_gateway`` Upgraded [Cowboy 1.0.0](https://github.com/ninenines/cowboy)
-    * [#260](https://github.com/leo-project/leofs/issues/260) ``leo_gateway`` Made a MOVE request in parallel when handling a large object
-    * ``leo_storage`` ``leo_mq`` Implemented to be able to operate a mq server of a storage internal
-    * ``leo_storage`` Able to recursively remove objects of under directory with S3-Clients
-* Fixed Bugs
-    * [#262](https://github.com/leo-project/leofs/issues/262) ``leo_gateway`` ``leo_storage`` Improved RPC in order to be able to handle huge traffic with large size objects
-    * [#263](https://github.com/leo-project/leofs/issues/263) ``leo_gateway`` Wrong error code when creating a bucket that already exists
-    * [#265](https://github.com/leo-project/leofs/issues/265) ``leo_object_storage`` Fixed that some succeeded updates might be ignored silently while executing compaction
-    * [#268](https://github.com/leo-project/leofs/issues/265) ``leo_object_storage`` Fixed that wrong output format of data-diagnosis when including children of an large-object
-
-* Used libraries
-    * leo project
-        * [leo_backend-db v1.1.3](https://github.com/leo-project/leo_backend_db.git)
-        * [leo_cache v0.6.0](https://github.com/leo-project/leo_cache.git)
-        * [leo_commons v1.1.0](https://github.com/leo-project/leo_commons.git)
-        * [leo_dcerl v0.2.11](https://github.com/leo-project/leo_dcerl.git)
-        * [leo_logger v1.1.3](https://github.com/leo-project/leo_logger.git)
-        * [leo_mcerl v0.4.1](https://github.com/leo-project/leo_mcerl.git)
-        * [leo_mq v1.2.0](https://github.com/leo-project/leo_mq.git)
-        * [leo_object_storage v1.1.8](https://github.com/leo-project/leo_object_storage.git)
-        * [leo_ordning_reda v0.10.9](https://github.com/leo-project/leo_ordning_reda.git)
-        * [leo_redundant_manager 1.9.1](https://github.com/leo-project/leo_redundant_manager.git)
-        * [leo_rpc v0.8.10](https://github.com/leo-project/leo_rpc.git)
-        * [leo_pod v0.6.2](https://github.com/leo-project/leo_pod.git)
-        * [leo_s3_libs v1.1.4](https://github.com/leo-project/leo_s3_libs.git)
-        * [leo_statistics v1.0.7](https://github.com/leo-project/leo_statistics.git)
-        * [leo_watchdog v0.4.1](https://github.com/leo-project/leo_watchdog.git)
-        * [savanna_agent v0.4.4](https://github.com/leo-project/savanna_agent.git)
-        * [savanna_commons v0.8.6](https://github.com/leo-project/savanna_commons.git)
-        * [erpcgen v0.2.3](https://github.com/leo-project/erpcgen.git)
-        * [nfs_rpc_server v0.2.2](https://github.com/leo-project/nfs_rpc_server.git)
-        * [leo_gateway v1.2.0](https://github.com/leo-project/leo_gateway.git)
-        * [leo_manager v1.2.0](https://github.com/leo-project/leo_manager.git)
-        * [leo_storage v1.2.0](https://github.com/leo-project/leo_storage.git)
-    * others
-        * [bitcask v1.7.0](https://github.com/basho/bitcask.git)
-        * [cowboy v1.0.0](https://github.com/extend/cowboy.git)
-        * [cowlib v1.0.0](https://github.com/extend/cowboy.git)
-        * [elarm v0.3.0](https://github.com/leo-project/elarm.git)
-        * [eleveldb v1.4.10](https://github.com/basho/eleveldb.git)
-        * [folsom v0.8.1](https://github.com/boundary/folsom.git)
-        * [jiffy v0.8.5](https://github.com/davisp/jiffy.git)
-        * [lz4 v0.2.2](https://github.com/leo-project/erlang-lz4.git) - forked from [szktty/erlang-lz4](https://github.com/szktty/erlng-lz4)
-
-
-1.1.5 (Oct 15, 2014)
-====================
-
-* Improvements
-    * [#253](https://github.com/leo-project/leofs/issues/253) ``leo_manager`` Inform administrators via a log if the number of replica is changed
-    * ``leo_logger`` Implemented that it remove a zero-byte log when closing/rotating
-* Fixed Bugs
-    * [#254](https://github.com/leo-project/leofs/issues/254) ``leo_redundant_manager`` Failed creating RING on cheap VM environment
-* Used libraries
-    * leo project
-        * [leo_backend-db v1.1.2](https://github.com/leo-project/leo_backend_db.git)
-        * [leo_cache v0.6.0](https://github.com/leo-project/leo_cache.git)
-        * [leo_commons v1.1.0](https://github.com/leo-project/leo_commons.git)
-        * [leo_dcerl v0.2.11](https://github.com/leo-project/leo_dcerl.git)
-        * [leo_logger v1.1.3](https://github.com/leo-project/leo_logger.git)
-        * [leo_mcerl v0.4.1](https://github.com/leo-project/leo_mcerl.git)
-        * [leo_mq v1.0.10](https://github.com/leo-project/leo_mq.git)
-        * [leo_object_storage v1.1.5](https://github.com/leo-project/leo_object_storage.git)
-        * [leo_ordning_reda v0.10.9](https://github.com/leo-project/leo_ordning_reda.git)
-        * [leo_redundant_manager 1.9.0](https://github.com/leo-project/leo_redundant_manager.git)
-        * [leo_rpc v0.8.10](https://github.com/leo-project/leo_rpc.git)
-        * [leo_pod v0.6.2](https://github.com/leo-project/leo_pod.git)
-        * [leo_s3_libs v1.1.3](https://github.com/leo-project/leo_s3_libs.git)
-        * [leo_statistics v1.0.7](https://github.com/leo-project/leo_statistics.git)
-        * [savanna_agent v0.4.4](https://github.com/leo-project/savanna_agent.git)
-        * [savanna_commons v0.8.6](https://github.com/leo-project/savanna_commons.git)
-        * [erpcgen v0.2.3](https://github.com/leo-project/erpcgen.git)
-        * [nfs_rpc_server v0.2.2](https://github.com/leo-project/nfs_rpc_server.git)
-        * [leo_gateway v1.1.5](https://github.com/leo-project/leo_gateway.git)
-        * [leo_manager v1.1.5](https://github.com/leo-project/leo_manager.git)
-        * [leo_storage v1.1.5](https://github.com/leo-project/leo_storage.git)
-    * others
-        * [bitcask v1.7.0](https://github.com/basho/bitcask.git)
-        * [cowboy v0.8.6](https://github.com/extend/cowboy.git)
-        * [cowlib v0.6.2](https://github.com/extend/cowboy.git)
-        * [eleveldb v1.4.10](https://github.com/basho/eleveldb.git)
-        * [folsom v0.8.1](https://github.com/boundary/folsom.git)
-        * [jiffy v0.8.5](https://github.com/davisp/jiffy.git)
-        * [lz4 v0.2.2](https://github.com/leo-project/erlang-lz4.git) - forked from [szktty/erlang-lz4](https://github.com/szktty/erlng-lz4)
-
-
-1.1.4 (Oct 3, 2014)
-====================
-
-* Improvements
-    * Strictly checked routing-table between manager-node and other nodes
-    * Implemented the data diagnosis function of a storage-node
-    * [#249](https://github.com/leo-project/leofs/issues/249) ``leo_manager`` Improve whereis command
-* Fixed Bugs
-    * [#246](https://github.com/leo-project/leofs/issues/246) ``leo_storage`` Could not recursively creating directory
-    * [#247](https://github.com/leo-project/leofs/issues/247) ``leo_storage`` Start normally even if error occur
-    * [#250](https://github.com/leo-project/leofs/issues/250) ``leo_statistics`` leo_statistics_sampler can be down under very high load
-* Used libraries
-    * leo project
-        * [leo_backend-db v1.1.2](https://github.com/leo-project/leo_backend_db.git)
-        * [leo_cache v0.6.0](https://github.com/leo-project/leo_cache.git)
-        * [leo_commons v1.1.0](https://github.com/leo-project/leo_commons.git)
-        * [leo_dcerl v0.2.11](https://github.com/leo-project/leo_dcerl.git)
-        * [leo_logger v1.1.2](https://github.com/leo-project/leo_logger.git)
-        * [leo_mcerl v0.4.1](https://github.com/leo-project/leo_mcerl.git)
-        * [leo_mq v1.0.10](https://github.com/leo-project/leo_mq.git)
-        * [leo_object_storage v1.1.5](https://github.com/leo-project/leo_object_storage.git)
-        * [leo_ordning_reda v0.10.9](https://github.com/leo-project/leo_ordning_reda.git)
-        * [leo_redundant_manager 1.8.9](https://github.com/leo-project/leo_redundant_manager.git)
-        * [leo_rpc v0.8.10](https://github.com/leo-project/leo_rpc.git)
-        * [leo_pod v0.6.2](https://github.com/leo-project/leo_pod.git)
-        * [leo_s3_libs v1.1.3](https://github.com/leo-project/leo_s3_libs.git)
-        * [leo_statistics v1.0.7](https://github.com/leo-project/leo_statistics.git)
-        * [savanna_agent v0.4.4](https://github.com/leo-project/savanna_agent.git)
-        * [savanna_commons v0.8.6](https://github.com/leo-project/savanna_commons.git)
-        * [erpcgen v0.2.3](https://github.com/leo-project/erpcgen.git)
-        * [nfs_rpc_server v0.2.2](https://github.com/leo-project/nfs_rpc_server.git)
-        * [leo_gateway v1.1.4](https://github.com/leo-project/leo_gateway.git)
-        * [leo_manager v1.1.4](https://github.com/leo-project/leo_manager.git)
-        * [leo_storage v1.1.4](https://github.com/leo-project/leo_storage.git)
-    * others
-        * [bitcask v1.7.0](https://github.com/basho/bitcask.git)
-        * [cowboy v0.8.6](https://github.com/extend/cowboy.git)
-        * [cowlib v0.6.2](https://github.com/extend/cowboy.git)
-        * [eleveldb v1.4.10](https://github.com/basho/eleveldb.git)
-        * [folsom v0.8.1](https://github.com/boundary/folsom.git)
-        * [jiffy v0.8.5](https://github.com/davisp/jiffy.git)
-        * [lz4 v0.2.2](https://github.com/leo-project/erlang-lz4.git) - forked from [szktty/erlang-lz4](https://github.com/szktty/erlng-lz4)
-
-
-1.1.3 (Sep 12, 2014)
-====================
-
-* Improved
-    * Implement the "rollback" command, which is able to rollback state of a storage node from 'detach' to 'running'
-* Fixed Bugs
-    * [#236](https://github.com/leo-project/leofs/issues/236) ``leo_redundant_manager`` - storage node empty after 1.1.2 update and compaction
-    * [#237](https://github.com/leo-project/leofs/issues/237) ``leo_manager`` - Cannot complete the re-balance objects and the recover-node command
-    * [#238](https://github.com/leo-project/leofs/issues/238) ``leo_manager`` - Failed to migrate mnesia data when upgrading LeoFS from pre2 to 1.1.2
-    * [#241](https://github.com/leo-project/leofs/issues/241) ``leo_gateway`` - Change the default ram cache capasity from 1GB to 256MB
-    * [#242](https://github.com/leo-project/leofs/issues/242) ``leo_gateway`` - leo_garteway process could be down when receiving an invalid request
-    * [#243](https://github.com/leo-project/leofs/issues/243) ``leo_storage`` - leo_gateway could respond 500 instead of 404
-* Used libraries
-    * leo project
-        * [leo_backend-db v1.1.1](https://github.com/leo-project/leo_backend_db.git)
-        * [leo_cache v0.4.24](https://github.com/leo-project/leo_cache.git)
-        * [leo_commons v1.0.5](https://github.com/leo-project/leo_commons.git)
-        * [leo_dcerl v0.2.10](https://github.com/leo-project/leo_dcerl.git)
-        * [leo_logger v1.0.5](https://github.com/leo-project/leo_logger.git)
-        * [leo_mcerl v0.4.0](https://github.com/leo-project/leo_mcerl.git)
-        * [leo_mq v1.0.9](https://github.com/leo-project/leo_mq.git)
-        * [leo_object_storage v1.1.3](https://github.com/leo-project/leo_object_storage.git)
-        * [leo_ordning_reda v0.10.8](https://github.com/leo-project/leo_ordning_reda.git)
-        * [leo_redundant_manager v1.8.8](https://github.com/leo-project/leo_redundant_manager.git)
-        * [leo_rpc v0.8.9](https://github.com/leo-project/leo_rpc.git)
-        * [leo_pod v0.6.2](https://github.com/leo-project/leo_pod.git)
-        * [leo_s3_libs v1.1.2](https://github.com/leo-project/leo_s3_libs.git)
-        * [leo_statistics v1.0.6](https://github.com/leo-project/leo_statistics.git)
-        * [savanna_agent v0.4.3](https://github.com/leo-project/savanna_agent.git)
-        * [savanna_commons v0.8.5](https://github.com/leo-project/savanna_commons.git)
-        * [erpcgen v0.2.3](https://github.com/leo-project/erpcgen.git)
-        * [nfs_rpc_server v0.2.2](https://github.com/leo-project/nfs_rpc_server.git)
-        * [leo_gateway v1.1.3](https://github.com/leo-project/leo_gateway.git)
-        * [leo_manager v1.1.3](https://github.com/leo-project/leo_manager.git)
-        * [leo_storage v1.1.3](https://github.com/leo-project/leo_storage.git)
-    * others
-        * [bitcask v1.7.0](https://github.com/basho/bitcask.git)
-        * [cowboy v0.8.6](https://github.com/extend/cowboy.git)
-        * [cowlib v0.6.2](https://github.com/extend/cowboy.git)
-        * [eleveldb v1.4.10](https://github.com/basho/eleveldb.git)
-        * [folsom v0.8.1](https://github.com/boundary/folsom.git)
-        * [jiffy v0.8.5](https://github.com/davisp/jiffy.git)
-        * [lz4 v0.2.2](https://github.com/leo-project/erlang-lz4.git) - forked from [szktty/erlang-lz4](https://github.com/szktty/erlng-lz4)
-
-
-1.1.2 (Sep 4, 2014)
-===================
-
-* Improved
-    * ``leo_object_storage`` - Improved the compaction mechanism
-        * It absolutely minimized time required for lock of a storage during data-compaction
-* Fixed Bugs
-    * [#225](https://github.com/leo-project/leofs/issues/225) ``leo_manager`` - The history command may cause VM to crash
-        * We've provided the [tools/vacuum_history](https://github.com/leo-project/leofs_utils/tree/develop/tools/vacuum_history)
-    * [#229](https://github.com/leo-project/leofs/issues/229) ``leo_gateway`` - Can't upload file name with space or other character got 403 forbidden
-    * [#230](https://github.com/leo-project/leofs/issues/230) ``leo_gateway`` - COPY request fail when the source path include urlencoded characters
-    * [#234](https://github.com/leo-project/leofs/issues/234) ``leo_gateway`` - Unexpected error may occur when responding 403/404
-    * [#235](https://github.com/leo-project/leofs/issues/235) ``leo_storage`` - MDC replication could cause VM to crash (in narrow band width network - 100Mbps)
-* Used libraries
-    * leo project
-        * [leo_backend-db v1.1.1](https://github.com/leo-project/leo_backend_db.git)
-        * [leo_cache v0.4.24](https://github.com/leo-project/leo_cache.git)
-        * [leo_commons v1.0.5](https://github.com/leo-project/leo_commons.git)
-        * [leo_dcerl v0.2.10](https://github.com/leo-project/leo_dcerl.git)
-        * [leo_logger v1.0.5](https://github.com/leo-project/leo_logger.git)
-        * [leo_mcerl v0.4.0](https://github.com/leo-project/leo_mcerl.git)
-        * [leo_mq v1.0.9](https://github.com/leo-project/leo_mq.git)
-        * [leo_object_storage v1.1.3](https://github.com/leo-project/leo_object_storage.git)
-        * [leo_ordning_reda v0.10.8](https://github.com/leo-project/leo_ordning_reda.git)
-        * [leo_redundant_manager v1.8.7](https://github.com/leo-project/leo_redundant_manager.git)
-        * [leo_rpc v0.8.9](https://github.com/leo-project/leo_rpc.git)
-        * [leo_pod v0.6.2](https://github.com/leo-project/leo_pod.git)
-        * [leo_s3_libs v1.1.2](https://github.com/leo-project/leo_s3_libs.git)
-        * [leo_statistics v1.0.6](https://github.com/leo-project/leo_statistics.git)
-        * [savanna_agent v0.4.3](https://github.com/leo-project/savanna_agent.git)
-        * [savanna_commons v0.8.5](https://github.com/leo-project/savanna_commons.git)
-        * [erpcgen v0.2.3](https://github.com/leo-project/erpcgen.git)
-        * [nfs_rpc_server v0.2.2](https://github.com/leo-project/nfs_rpc_server.git)
-        * [leo_gateway v1.1.2](https://github.com/leo-project/leo_gateway.git)
-        * [leo_manager v1.1.2](https://github.com/leo-project/leo_manager.git)
-        * [leo_storage v1.1.2](https://github.com/leo-project/leo_storage.git)
-    * others
-        * [bitcask v1.7.0](https://github.com/basho/bitcask.git)
-        * [cowboy v0.8.6](https://github.com/extend/cowboy.git)
-        * [cowlib v0.6.2](https://github.com/extend/cowboy.git)
-        * [eleveldb v1.4.10](https://github.com/basho/eleveldb.git)
-        * [folsom v0.8.1](https://github.com/boundary/folsom.git)
-        * [jiffy v0.8.5](https://github.com/davisp/jiffy.git)
-        * [lz4 v0.2.2](https://github.com/leo-project/erlang-lz4.git) - forked from [szktty/erlang-lz4](https://github.com/szktty/erlng-lz4)
-
-
-1.1.1 (Aug 21, 2014)
-=========================
-
-* Improved
-    * [leofs-adm](https://github.com/leo-project/leofs/blob/master/leofs-adm)
-        * Supported FreeBSD
-        * Able to set *host* and *port* of the Manager node
-    * The compaction mechanism
-        * Added *raw-file-path* in collapsed-object-log during executing data-compaction
-* Fixed Bugs
-    * [#219](https://github.com/leo-project/leofs/issues/219) ``leo_gateway`` ``leo_s3_libs`` - Access Denied error when putting a file to a bucket with the same name
-    * [#222](https://github.com/leo-project/leofs/issues/222) ``leo_gateway`` - Discard unnecessary object with the compaction after failure of storing a large object
-    * [#223](https://github.com/leo-project/leofs/issues/223) ``leo_object_storage`` - Not match checksum of an large-object-parent after executed the rebalance command and the recover-node command
-    * ``leo_manager`` - Manager node could not modify Gateway node's ring-hash.
-        * The issue appeared v1.1.0.
-    * ``leo_object_storage`` - The compaction command might fail when an object container has broken objects at its head
-        * It's absolutely rare case
-    * ``leo_redundant_manager`` - Manager could not generate RING when taking over objects from a detach-node to a attach-node (a new node)
-* Used libraries
-    * leo project
-        * [leo_backend-db v1.0.8](https://github.com/leo-project/leo_backend_db.git)
-        * [leo_cache v0.4.23](https://github.com/leo-project/leo_cache.git)
-        * [leo_commons v1.0.4](https://github.com/leo-project/leo_commons.git)
-        * [leo_dcerl v0.2.10](https://github.com/leo-project/leo_dcerl.git)
-        * [leo_logger v1.0.4](https://github.com/leo-project/leo_logger.git)
-        * [leo_mcerl v0.4.0](https://github.com/leo-project/leo_mcerl.git)
-        * [leo_mq v1.0.8](https://github.com/leo-project/leo_mq.git)
-        * [leo_object_storage v1.1.2](https://github.com/leo-project/leo_object_storage.git)
-        * [leo_ordning_reda v0.10.5](https://github.com/leo-project/leo_ordning_reda.git)
-        * [leo_redundant_manager v1.8.6](https://github.com/leo-project/leo_redundant_manager.git)
-        * [leo_rpc v0.8.8](https://github.com/leo-project/leo_rpc.git)
-        * [leo_pod v0.6.2](https://github.com/leo-project/leo_pod.git)
-        * [leo_s3_libs v1.1.1](https://github.com/leo-project/leo_s3_libs.git)
-        * [leo_statistics v1.0.5](https://github.com/leo-project/leo_statistics.git)
-        * [savanna_agent v0.4.2](https://github.com/leo-project/savanna_agent.git)
-        * [savanna_commons v0.8.4](https://github.com/leo-project/savanna_commons.git)
-        * [erpcgen v0.2.3](https://github.com/leo-project/erpcgen.git)
-        * [nfs_rpc_server v0.2.2](https://github.com/leo-project/nfs_rpc_server.git)
-        * [leo_gateway v1.1.1](https://github.com/leo-project/leo_gateway.git)
-        * [leo_manager v1.1.1](https://github.com/leo-project/leo_manager.git)
-        * [leo_storage v1.1.1](https://github.com/leo-project/leo_storage.git)
-    * others
-        * [bitcask v1.7.0](https://github.com/basho/bitcask.git)
-        * [cowboy v0.8.6](https://github.com/extend/cowboy.git)
-        * [cowlib v0.6.2](https://github.com/extend/cowboy.git)
-        * [eleveldb v1.4.10](https://github.com/basho/eleveldb.git)
-        * [folsom v0.8.1](https://github.com/boundary/folsom.git)
-        * [jiffy v0.8.5](https://github.com/davisp/jiffy.git)
-        * [lz4 v0.2.2](https://github.com/leo-project/erlang-lz4.git) - forked from [szktty/erlang-lz4](https://github.com/szktty/erlng-lz4)
-
-
-1.1.0 (Aug 6, 2014)
-=========================
-
-* New Features
-    * Implement [NFS Support](http://leo-project.net/leofs/docs/configuration_5.html) as one of LeoFS protocols, which is the alpha version.
-        * We have checked this mechanism with *CentOS 6.5* and *Ubuntu Server 14.04 LTS* but we're goinng to investigate other OS such as *FreeBSD* and *SmartOS*.
-        * **NOTE:** Changed [the configuration of the protocol](https://github.com/leo-project/leo_gateway/blob/develop/priv/leo_gateway.conf#L46) from ``http.handler`` to ``protocol``
-    * The  [leofs-adm](https://github.com/leo-project/leofs/blob/master/leofs-adm) script
-        * This command makes administrative operations of LeoFS very easy.
-* Improved
-    * Refactored all libraries and applications using *dialyzer*
-* Fixed Bugs
-    * [#142](https://github.com/leo-project/leofs/issues/142) ``leo_manager`` - Unknown Behavior - Could not retrieve RING
-    * [#193](https://github.com/leo-project/leofs/issues/193) ``leo_gateway`` - PUT with REPLACE could leave a source file
-    * [#199](https://github.com/leo-project/leofs/issues/199) ``leo_storage`` - An object in a sub directory (2 layer and over) could not be removed with DragonDisk
-    * [#207](https://github.com/leo-project/leofs/issues/207) ``leo_object_storage`` - Compaction may fail when an AVS is corrupted
-    * [#208](https://github.com/leo-project/leofs/issues/208) ``leo_object_storage`` - Compaction may leave stale objects which size are larger than the chunk size
-    * ``leo-storage`` Multi data center replication may fail without notifying errors under a narrow bandwidth and very high-load.
-
-* Used libraries
-    * leo project
-        * [leo_backend-db v1.0.8](https://github.com/leo-project/leo_backend_db.git)
-        * [leo_cache v0.4.23](https://github.com/leo-project/leo_cache.git)
-        * [leo_commons v1.0.4](https://github.com/leo-project/leo_commons.git)
-        * [leo_dcerl v0.2.10](https://github.com/leo-project/leo_dcerl.git)
-        * [leo_logger v1.0.4](https://github.com/leo-project/leo_logger.git)
-        * [leo_mcerl v0.4.0](https://github.com/leo-project/leo_mcerl.git)
-        * [leo_mq v1.0.8](https://github.com/leo-project/leo_mq.git)
-        * [leo_object_storage v1.1.0](https://github.com/leo-project/leo_object_storage.git)
-        * [leo_ordning_reda v0.10.5](https://github.com/leo-project/leo_ordning_reda.git)
-        * [leo_redundant_manager v1.8.4](https://github.com/leo-project/leo_redundant_manager.git)
-        * [leo_rpc v0.8.8](https://github.com/leo-project/leo_rpc.git)
-        * [leo_pod v0.6.2](https://github.com/leo-project/leo_pod.git)
-        * [leo_s3_libs v1.1.0](https://github.com/leo-project/leo_s3_libs.git)
-        * [leo_statistics v1.0.4](https://github.com/leo-project/leo_statistics.git)
-        * [savanna_agent v0.4.2](https://github.com/leo-project/savanna_agent.git)
-        * [savanna_commons v0.8.4](https://github.com/leo-project/savanna_commons.git)
-        * [erpcgen v0.2.2](https://github.com/leo-project/erpcgen.git)
-        * [nfs_rpc_server v0.2.1](https://github.com/leo-project/nfs_rpc_server.git)
-        * [leo_gateway v1.1.0](https://github.com/leo-project/leo_gateway.git)
-        * [leo_manager v1.1.0](https://github.com/leo-project/leo_manager.git)
-        * [leo_storage v1.1.0](https://github.com/leo-project/leo_storage.git)
-    * others
-        * [bitcask v1.7.0](https://github.com/basho/bitcask.git)
-        * [cowboy v0.8.6](https://github.com/extend/cowboy.git)
-        * [cowlib v0.6.2](https://github.com/extend/cowboy.git)
-        * [eleveldb v1.4.10](https://github.com/basho/eleveldb.git)
-        * [folsom v0.8.1](https://github.com/boundary/folsom.git)
-        * [jiffy v0.8.5](https://github.com/davisp/jiffy.git)
-        * [lz4 v0.2.2](https://github.com/leo-project/erlang-lz4.git) - forked from [szktty/erlang-lz4](https://github.com/szktty/erlng-lz4)
-
-
-1.0.2 (May 9, 2014)
-=========================
-
-* Fixed Bugs
-    * [#189](https://github.com/leo-project/leofs/issues/189) ``leo_object_storage`` - Actual disk usage is different from the manager-console.
-    * [#188](https://github.com/leo-project/leofs/issues/188) ``leo_object_storage`` - When existing large objects in a leo_storage, data loss of which happend with the compaction command.
-* Used libraries
-    * leo project
-        * [leo_backend-db v1.0.3](https://github.com/leo-project/leo_backend_db.git)
-        * [leo_cache v0.4.20](https://github.com/leo-project/leo_cache.git)
-        * [leo_commons v1.0.1](https://github.com/leo-project/leo_commons.git)
-        * [leo_dcerl v0.2.7](https://github.com/leo-project/leo_dcerl.git)
-        * [leo_logger v1.0.2](https://github.com/leo-project/leo_logger.git)
-        * [leo_mcerl v0.2.9](https://github.com/leo-project/leo_mcerl.git)
-        * [leo_mq v1.0.3](https://github.com/leo-project/leo_mq.git)
-        * [leo_object_storage v1.0.4](https://github.com/leo-project/leo_object_storage.git)
-        * [leo_ordning_reda v0.10.3](https://github.com/leo-project/leo_ordning_reda.git)
-        * [leo_redundant_manager v1.8.1](https://github.com/leo-project/leo_redundant_manager.git)
-        * [leo_rpc v0.8.3](https://github.com/leo-project/leo_rpc.git)
-        * [leo_pod v0.6.0](https://github.com/leo-project/leo_pod.git)
-        * [leo_s3_libs v1.0.1](https://github.com/leo-project/leo_s3_libs.git)
-        * [leo_statistics v1.0.x](https://github.com/leo-project/leo_statistics.git)
-        * [savanna_agent v0.2.2](https://github.com/leo-project/savanna_agent.git)
-        * [savanna_commons v0.6.3](https://github.com/leo-project/savanna_commons.git)
-        * [leo_gateway v1.0.2](https://github.com/leo-project/leo_gateway.git)
-        * [leo_manager v1.0.2](https://github.com/leo-project/leo_manager.git)
-        * [leo_storage v1.0.2](https://github.com/leo-project/leo_storage.git)
-    * others
-        * [bitcask v1.6.7](https://github.com/basho/bitcask.git)
-        * [cowboy v0.8.6](https://github.com/extend/cowboy.git)
-        * [eleveldb v1.4.7](https://github.com/basho/eleveldb.git)
-        * [folsom v0.8.1](https://github.com/boundary/folsom.git)
-        * [jiffy v0.8.5](https://github.com/davisp/jiffy.git)
-        * [lz4 v0.1.1](https://github.com/leo-project/erlang-lz4.git) - forked from [szktty/erlang-lz4](https://github.com/szktty/erlng-lz4)
-
-
-1.0.1 (May 8, 2014)
-=========================
-
-* Improved
-    * [#183](https://github.com/leo-project/leofs/issues/183) ``leo_storage`` - Replication messages could be sent between storage nodes more than necessary
-    * [#176](https://github.com/leo-project/leofs/issues/176) ``leo_center``  - Supported LeoFS v1.0
-    * [#167](https://github.com/leo-project/leofs/issues/167) ``leo_storage`` - Automatically synchronization of objects between a local cluster and another remote cluster could fail
-    * [#165](https://github.com/leo-project/leofs/issues/165) ``leo_manager`` - Could not modify ``cluster_id``, ``dc_id`` after leo_manger started
-    * [#140](https://github.com/leo-project/leofs/issues/140) ``leo_gateway`` - Supported for ``s3gof3r`` as S3-Client
-* Fixed Bugs
-    * Corrected termination of applications
-    * [#187](https://github.com/leo-project/leofs/issues/187) ``leo_storage`` - Could not work the ``rebalance`` and ``recover`` command
-    * [#186](https://github.com/leo-project/leofs/issues/186) ``leo_storage`` - Could not correctly finish the ``compaction`` command when exists large-objects
-    * [#185](https://github.com/leo-project/leofs/issues/185) ``leo_manager`` - Failed to execute the ``delete-endpoint`` command
-    * [#184](https://github.com/leo-project/leofs/issues/183) ``leo_manager`` - Failed to execute the ``update-acl`` command
-    * [#182](https://github.com/leo-project/leofs/issues/182) ``leo_manager`` - When status of a storage is ``restarted``, issuing compaction could cause data loss
-    * [#173](https://github.com/leo-project/leofs/issues/173) ``leo_manager`` - Could not migrate data from leofs-1.0.0-pre3 ro leofs-1.0.0
-    * [#171](https://github.com/leo-project/leofs/issues/171) ``leo_gateway`` - Head-method with PHP client could not work.
-    * [#160](https://github.com/leo-project/leofs/issues/160) ``leo_manager`` - Failed to upgrade from v0.14.6 to v1.0.0
-    * [#153](https://github.com/leo-project/leofs/issues/153) ``leo_gateway`` - When using s3cmd, GET operation for larger than 5MB object gives error at leo_gateway
-* Used libraries
-    * leo project
-        * [leo_backend-db v1.0.3](https://github.com/leo-project/leo_backend_db.git)
-        * [leo_cache v0.4.20](https://github.com/leo-project/leo_cache.git)
-        * [leo_commons v1.0.1](https://github.com/leo-project/leo_commons.git)
-        * [leo_dcerl v0.2.7](https://github.com/leo-project/leo_dcerl.git)
-        * [leo_logger v1.0.2](https://github.com/leo-project/leo_logger.git)
-        * [leo_mcerl v0.2.9](https://github.com/leo-project/leo_mcerl.git)
-        * [leo_mq v1.0.3](https://github.com/leo-project/leo_mq.git)
-        * [leo_object_storage v1.0.3](https://github.com/leo-project/leo_object_storage.git)
-        * [leo_ordning_reda v0.10.3](https://github.com/leo-project/leo_ordning_reda.git)
-        * [leo_redundant_manager v1.8.1](https://github.com/leo-project/leo_redundant_manager.git)
-        * [leo_rpc v0.8.3](https://github.com/leo-project/leo_rpc.git)
-        * [leo_pod v0.6.0](https://github.com/leo-project/leo_pod.git)
-        * [leo_s3_libs v1.0.1](https://github.com/leo-project/leo_s3_libs.git)
-        * [leo_statistics v1.0.x](https://github.com/leo-project/leo_statistics.git)
-        * [savanna_agent v0.2.2](https://github.com/leo-project/savanna_agent.git)
-        * [savanna_commons v0.6.3](https://github.com/leo-project/savanna_commons.git)
-        * [leo_gateway v1.0.1](https://github.com/leo-project/leo_gateway.git)
-        * [leo_manager v1.0.1](https://github.com/leo-project/leo_manager.git)
-        * [leo_storage v1.0.1](https://github.com/leo-project/leo_storage.git)
-    * others
-        * [bitcask v1.6.7](https://github.com/basho/bitcask.git)
-        * [eleveldb v1.4.7](https://github.com/basho/eleveldb.git)
-        * [cowboy v0.8.6](https://github.com/extend/cowboy.git)
-        * [folsom v0.8.1](https://github.com/boundary/folsom.git)
-        * [jiffy v0.8.5](https://github.com/davisp/jiffy.git)
-        * [lz4 v0.1.1](https://github.com/leo-project/erlang-lz4.git) - forked from [szktty/erlang-lz4](https://github.com/szktty/erlng-lz4)
-
-
-1.0.0 (Apr 2, 2014)
-=========================
-
-* New features
-    * Multi datacenter replication (1st phase)
-        * Realized async-replication between clusters
-            * After sent stacked objects to a remote-cluster, receive the list of metadatas from a remote-cluster, then compare them with local-cluster. Eventually, an inconsistent object is recovered.
-            * Provided easy operation of multi-datacenter replication with leo-manager's console
-            * After joined a new cluster, automatically synchronize objects between local-cluster and a remote-cluster
-        * Provided ``recover cluster`` which is able to fix inconsistency objects with remote-cluster
-    * [#139](https://github.com/leo-project/leofs/issues/139) Implemented the Bucket ACL
-* Improved
-    * ``leo_backend_db`` Bump bitcask to v1.6.7
-    * ``leo_object_storage`` Updated compaction, handling an object for the multi-dc replication
-    * ``leo_ordning_reda`` Updated handle-send interface for the multi-dc replication
-    * ``leo_rpc`` Improved to check-in pools into leo_pod
-* Fixed Bugs
-    * [#144](https://github.com/leo-project/leofs/issues/143) - Failure occurred when running snmpwalk
-    * [#146](https://github.com/leo-project/leofs/issues/146) - No retry when receiving a head request
-    * [#148](https://github.com/leo-project/leofs/issues/148) - AWS-clients of PHP and Node.js could not copy object properly copied file became 0byte
-    * [#151](https://github.com/leo-project/leofs/issues/151) - ``whereis-command`` had not been recorded on history table
-    * [#162](https://github.com/leo-project/leofs/issues/162) - Able to get removed user on the manager-console
-    * [#163](https://github.com/leo-project/leofs/issues/163) - ``update-acl`` and ``get-acl`` methods unexpected to display the permission messages
-* Used libraries
-    * leo project
-        * [leo_backend-db v1.0.2](https://github.com/leo-project/leo_backend_db.git)
-        * [leo_cache v0.4.20](https://github.com/leo-project/leo_cache.git)
-        * [leo_commons v1.0.1](https://github.com/leo-project/leo_commons.git)
-        * [leo_dcerl v0.2.7](https://github.com/leo-project/leo_dcerl.git)
-        * [leo_logger v1.0.1](https://github.com/leo-project/leo_logger.git)
-        * [leo_mcerl v0.2.9](https://github.com/leo-project/leo_mcerl.git)
-        * [leo_mq v1.0.2](https://github.com/leo-project/leo_mq.git)
-        * [leo_object_storage v1.0.1](https://github.com/leo-project/leo_object_storage.git)
-        * [leo_ordning_reda v0.10.2](https://github.com/leo-project/leo_ordning_reda.git)
-        * [leo_redundant_manager v1.8.0](https://github.com/leo-project/leo_redundant_manager.git)
-        * [leo_rpc v0.8.2](https://github.com/leo-project/leo_rpc.git)
-        * [leo_pod v0.4.8](https://github.com/leo-project/leo_pod.git)
-        * [leo_s3_libs v1.0.1](https://github.com/leo-project/leo_s3_libs.git)
-        * [leo_statistics v1.0.1](https://github.com/leo-project/leo_statistics.git)
-        * [savanna_agent v0.2.1](https://github.com/leo-project/savanna_agent.git)
-        * [savanna_commons v0.6.2](https://github.com/leo-project/savanna_commons.git)
-        * [APPLICATION]
-        * [leo_gateway v1.0.0](https://github.com/leo-project/leo_gateway.git)
-        * [leo_manager v1.0.0](https://github.com/leo-project/leo_manager.git)
-        * [leo_storage v1.0.0](https://github.com/leo-project/leo_storage.git)
-    * others
-        * [bitcask v1.6.7](https://github.com/basho/bitcask.git)
-        * [cowboy v0.8.6](https://github.com/extend/cowboy.git)
-        * [folsom v0.8.1](https://github.com/boundary/folsom.git)
-        * [jiffy v0.8.5](https://github.com/davisp/jiffy.git)
-        * [lz4 v0.1.1](https://github.com/leo-project/erlang-lz4.git) - forked from [szktty/erlang-lz4](https://github.com/szktty/erlng-lz4)
-
-
-1.0.0-pre3 (Feb 20, 2014)
-=========================
-
-* Improved
-    * `leo_manager` Able to plug functions in order to realize to build another manager
-    * `leo_redundant_manager` Improved the performance of the membership and the rebalance
-    * `leo_redundant_manager` Modified that restrict membership of a node, the state of which is not running
-    * `leo_statistics` Switch the function of statistics to [savanna_commons](https://github.com/leo-project/savanna_commons), which isan Erlang based metrics server.
-    * `leo_ordning_reda` Improved the function of object stacking
-    * `leo_ordning_reda` Improved efficiency of termination of a process
-* Fixed Bugs
-    * `leo_gateway` Fixed to escape xml elements correctly with xmerl_lib:export_text
-    * `leo_gateway` Modified the http response body format when responding a http error status according to the S3 spec(http://docs.aws.amazon.com/AmazonS3/latest/API/ErrorResponses.html#RESTErrorResponses)
-    * `leo_manager` [#116](https://github.com/leo-project/leofs/issues/116) Implement new sync mechanism in Manager, which is able to maintain hard consistency of the rings
-    * `libcutil (cache-lib)` [#123](https://github.com/leo-project/leofs/issues/123) Add `-fPIC` to CFLAGS
-    * `leo_backend_db` [#129](https://github.com/leo-project/leofs/issues/129) Fixed to remove all files in a bucket when deleting it(only occured in case using leveldb as metadata storage)
-    * `leo_gateway` [#130](https://github.com/leo-project/leofs/issues/130) Fixed wrong access log formats when operationg a large-object
-    * `leo_manager`,`leo_storage`,`leo_gateway` [#131](https://github.com/leo-project/leofs/issues/131) Wrote the version number in the source of configurations
-    * `leo_gateway` [#136](https://github.com/leo-project/leofs/issues/136) Support that move and copy a large object with S3-Client(s)
-    * `leo_object_storage` Fixed to handle invalid data blocks while doing compaction
-    * `leo_rpc` Fixed to close a tcp socket properly in any cases
-    * `leo_gateway` [#140](https://github.com/leo-project/leofs/issues/140) Fixed to return 206 status when responding a partial body
-* Used libraries
-    * leo project
-        * [leo_backend-db v1.0.0](https://github.com/leo-project/leo_backend_db.git)
-        * [leo_cache v0.4.19](https://github.com/leo-project/leo_cache.git)
-        * [leo_commons v1.0.0](https://github.com/leo-project/leo_commons.git)
-        * [leo_dcerl v0.2.7](https://github.com/leo-project/leo_dcerl.git)
-        * [leo_logger v1.0.0](https://github.com/leo-project/leo_logger.git)
-        * [leo_mcerl v0.2.9](https://github.com/leo-project/leo_mcerl.git)
-        * [leo_mq v1.0.0](https://github.com/leo-project/leo_mq.git)
-        * [leo_object_storage v1.0.0](https://github.com/leo-project/leo_object_storage.git)
-        * [leo_ordning_reda v0.10.0](https://github.com/leo-project/leo_ordning_reda.git)
-        * [leo_pod v0.4.7](https://github.com/leo-project/leo_pod.git)
-        * [leo_redundant_manager v1.4.1](https://github.com/leo-project/leo_redundant_manager.git)
-        * [leo_rpc v0.8.0](https://github.com/leo-project/leo_rpc.git)
-        * [leo_s3_libs v0.12.28](https://github.com/leo-project/leo_s3_libs.git)
-        * [leo_statistics v1.0.0](https://github.com/leo-project/leo_statistics.git)
-        * [savanna_commons v0.4.3](https://github.com/leo-project/savanna_commons.git)
-        * [leo_gateway v1.0.0-pre3](https://github.com/leo-project/leo_gateway.git)
-        * [leo_manager v1.0.0-pre3](https://github.com/leo-project/leo_manager.git)
-        * [leo_storage v1.0.0-pre3](https://github.com/leo-project/leo_storage.git)
-    * others
-        * [bitcask v1.6.7](https://github.com/basho/bitcask.git)
-        * [cowboy v0.8.6](https://github.com/extend/cowboy.git)
-        * [eleveldb v1.4.7](https://github.com/basho/eleveldb)
-        * [folsom v0.8.1](https://github.com/boundary/folsom.git)
-        * [jiffy v0.8.5](https://github.com/davisp/jiffy.git)
-        * [lz4 v0.1.1](https://github.com/leo-project/erlang-lz4.git) - forked from [szktty/erlang-lz4](https://github.com/szktty/erlng-lz4)
-
-
-1.0.0-pre2 (Jan 22, 2014)
-=========================
-
-* New Features
-     * Implemented for Multi DC Replication
-         * Synchronize configuration and staus of remote cluster(s) after joined each other
-         * Regularly check status of remote cluster(s)
-         * Add the commands of Multi DC Replication in Manager
-              * 'join-cluster' and 'remove-cluster'
-* Improved
-     * The performance of the prefix search, which like a "ls"
-     * Changed format of the metadata because of improvement of the prefix search
-     * Removed Elasticsearch integration in the logger
-* Fixed Bugs
-     * Unexpected response from leo_storage to leo_gateway when an object wan not found
-     * Respond an error with deletion of an object when it was not found
-* Used libraries
-    * leo project
-        * [leo_backend-db v0.14.5](https://github.com/leo-project/leo_backend_db.git)
-        * [leo_cache v0.4.17](https://github.com/leo-project/leo_cache.git)
-        * [leo_commons v0.14.10](https://github.com/leo-project/leo_commons.git)
-        * [leo_dcerl v0.2.7](https://github.com/leo-project/leo_dcerl.git)
-        * [leo_logger v0.12.8](https://github.com/leo-project/leo_logger.git)
-        * [leo_mcerl v0.2.9](https://github.com/leo-project/leo_mcerl.git)
-        * [leo_mq v0.12.25](https://github.com/leo-project/leo_mq.git)
-        * [leo_object_storage v0.14.11](https://github.com/leo-project/leo_object_storage.git)
-        * [leo_ordning_reda v0.8.19](https://github.com/leo-project/leo_ordning_reda.git)
-        * [leo_pod v0.4.7](https://github.com/leo-project/leo_pod.git)
-        * [leo_redundant_manager v1.4.0](https://github.com/leo-project/leo_redundant_manager.git)
-        * [leo_rpc v0.6.2](https://github.com/leo-project/leo_rpc.git)
-        * [leo_s3_libs v0.12.27](https://github.com/leo-project/leo_s3_libs.git)
-        * [leo_statistics v0.14.9](https://github.com/leo-project/leo_statistics.git)
-        * [leo_gateway v1.0.0-pre2](https://github.com/leo-project/leo_gateway.git)
-        * [leo_manager v1.0.0-pre2](https://github.com/leo-project/leo_manager.git)
-        * [leo_storage v1.0.0-pre2](https://github.com/leo-project/leo_storage.git)
-    * others
-        * [bitcask v1.6.4](https://github.com/basho/bitcask.git)
-        * [cowboy v0.8.6](https://github.com/extend/cowboy.git)
-        * [folsom v0.8.0](https://github.com/boundary/folsom.git)
-        * [jiffy v0.8.5](https://github.com/davisp/jiffy.git)
-        * [lz4 v0.1.1](https://github.com/leo-project/erlang-lz4.git) - forked from [szktty/erlang-lz4](https://github.com/szktty/erlng-lz4)
-
-
-1.0.0-pre1 (Dec 27, 2013)
-=========================
-
-* Improved
+
+### Fixed Bugs
+* [#273](https://github.com/leo-project/leofs/issues/273) ``leo_gateway`` ``NFS`` Max file size was hardcoded as 4GB
+* [#274](https://github.com/leo-project/leofs/issues/274) ``leo_manager`` ``leo_storage`` ``leo_gateway`` Crashed a manager node by snmp-related issue with Erlang-17
+* [#275](https://github.com/leo-project/leofs/issues/275) ``leo_gateawy`` An error message was output if there is no the http custom header file
+* [#277](https://github.com/leo-project/leofs/issues/277) ``leo_gateway`` In REST mode, Putting a large object failed
+* [#279](https://github.com/leo-project/leofs/issues/279) ``leo_object_storage`` Compaction status can be inconsistent when an error occured while preparing compaction
+* [#282](https://github.com/leo-project/leofs/issues/282) ``leo_gateway`` Gateway's timeout configuration has been ignored
+
+### Used libraries
+#### Leo Project
+* [leo_backend-db v1.1.4](https://github.com/leo-project/leo_backend_db.git)
+* [leo_cache v0.6.0](https://github.com/leo-project/leo_cache.git)
+* [leo_commons v1.1.0](https://github.com/leo-project/leo_commons.git)
+* [leo_dcerl v0.2.11](https://github.com/leo-project/leo_dcerl.git)
+* [leo_logger v1.1.4](https://github.com/leo-project/leo_logger.git)
+* [leo_mcerl v0.4.1](https://github.com/leo-project/leo_mcerl.git)
+* [leo_mq v1.3.0](https://github.com/leo-project/leo_mq.git)
+* [leo_object_storage v1.2.0](https://github.com/leo-project/leo_object_storage.git)
+* [leo_ordning_reda v0.10.9](https://github.com/leo-project/leo_ordning_reda.git)
+* [leo_redundant_manager 1.9.2](https://github.com/leo-project/leo_redundant_manager.git)
+* [leo_rpc v0.8.10](https://github.com/leo-project/leo_rpc.git)
+* [leo_pod v0.6.2](https://github.com/leo-project/leo_pod.git)
+* [leo_s3_libs v1.1.5](https://github.com/leo-project/leo_s3_libs.git)
+* [leo_statistics v1.0.7](https://github.com/leo-project/leo_statistics.git)
+* [leo_watchdog v0.6.0](https://github.com/leo-project/leo_watchdog.git)
+* [savanna_agent v0.4.4](https://github.com/leo-project/savanna_agent.git)
+* [savanna_commons v0.8.6](https://github.com/leo-project/savanna_commons.git)
+* [erpcgen v0.2.3](https://github.com/leo-project/erpcgen.git)
+* [nfs_rpc_server v0.2.2](https://github.com/leo-project/nfs_rpc_server.git)
+* [leo_gateway v1.2.2](https://github.com/leo-project/leo_gateway.git)
+* [leo_manager v1.2.2](https://github.com/leo-project/leo_manager.git)
+* [leo_storage v1.2.2](https://github.com/leo-project/leo_storage.git)
+
+#### Others
+* [bitcask v1.7.1](https://github.com/leo-project/bitcask.git)
+* [cowboy v1.0.0](https://github.com/extend/cowboy.git)
+* [cowlib v1.0.0](https://github.com/extend/cowboy.git)
+* [elarm v0.3.0](https://github.com/leo-project/elarm.git)
+* [eleveldb v1.4.10](https://github.com/basho/eleveldb.git)
+* [folsom v0.8.1](https://github.com/boundary/folsom.git)
+* [jiffy v0.8.5](https://github.com/davisp/jiffy.git)
+* [lz4 v0.2.2](https://github.com/leo-project/erlang-lz4.git) - forked from [szktty/erlang-lz4](https://github.com/szktty/erlng-lz4)
+
+
+## 1.2.1 (Nov 11, 2014)
+### Improvements
+* Supported [LeoCenter](https://github.com/leo-project/leo_center) for LeoFS v1.2
+
+### Fixed Bugs
+* Fixed system migration issue from v1.x to v1.2.0
+
+### Used libraries
+#### Leo Project
+* [leo_backend-db v1.1.3](https://github.com/leo-project/leo_backend_db.git)
+* [leo_cache v0.6.0](https://github.com/leo-project/leo_cache.git)
+* [leo_commons v1.1.0](https://github.com/leo-project/leo_commons.git)
+* [leo_dcerl v0.2.11](https://github.com/leo-project/leo_dcerl.git)
+* [leo_logger v1.1.3](https://github.com/leo-project/leo_logger.git)
+* [leo_mcerl v0.4.1](https://github.com/leo-project/leo_mcerl.git)
+* [leo_mq v1.2.0](https://github.com/leo-project/leo_mq.git)
+* [leo_object_storage v1.1.8](https://github.com/leo-project/leo_object_storage.git)
+* [leo_ordning_reda v0.10.9](https://github.com/leo-project/leo_ordning_reda.git)
+* [leo_redundant_manager 1.9.1](https://github.com/leo-project/leo_redundant_manager.git)
+* [leo_rpc v0.8.10](https://github.com/leo-project/leo_rpc.git)
+* [leo_pod v0.6.2](https://github.com/leo-project/leo_pod.git)
+* [leo_s3_libs v1.1.4](https://github.com/leo-project/leo_s3_libs.git)
+* [leo_statistics v1.0.7](https://github.com/leo-project/leo_statistics.git)
+* [leo_watchdog v0.4.1](https://github.com/leo-project/leo_watchdog.git)
+* [savanna_agent v0.4.4](https://github.com/leo-project/savanna_agent.git)
+* [savanna_commons v0.8.6](https://github.com/leo-project/savanna_commons.git)
+* [erpcgen v0.2.3](https://github.com/leo-project/erpcgen.git)
+* [nfs_rpc_server v0.2.2](https://github.com/leo-project/nfs_rpc_server.git)
+* [leo_gateway v1.2.1](https://github.com/leo-project/leo_gateway.git)
+* [leo_manager v1.2.1](https://github.com/leo-project/leo_manager.git)
+* [leo_storage v1.2.1](https://github.com/leo-project/leo_storage.git)
+
+#### Others
+* [bitcask v1.7.0](https://github.com/basho/bitcask.git)
+* [cowboy v1.0.0](https://github.com/extend/cowboy.git)
+* [cowlib v1.0.0](https://github.com/extend/cowboy.git)
+* [elarm v0.3.0](https://github.com/leo-project/elarm.git)
+* [eleveldb v1.4.10](https://github.com/basho/eleveldb.git)
+* [folsom v0.8.1](https://github.com/boundary/folsom.git)
+* [jiffy v0.8.5](https://github.com/davisp/jiffy.git)
+* [lz4 v0.2.2](https://github.com/leo-project/erlang-lz4.git) - forked from [szktty/erlang-lz4](https://github.com/szktty/erlng-lz4)
+
+
+## 1.2.0 (Nov 7, 2014)
+### New Features
+* Watchdog mechnism has been implemented, which is called [leo_watchdog](https://github.com/leo-project/leo_watchdog)
+    * Target resources: [cpu, io, disk]
+    * Status: Beta
+    * Requirements: CentOS-6.5 later and Ubuntu-13.10/14.04 later
+    * Furure plan: Support FreeBSD and SmartOS with v1.2.1
+
+### Improvements
+* [#121](https://github.com/leo-project/leofs/issues/121) Tool to migrate metadata dbs from bitcask to leveldb
+* [#166](https://github.com/leo-project/leofs/issues/166) ``leo_rpc`` ``leo_storage`` Multi DC replication messages could lost
+* [#202](https://github.com/leo-project/leofs/issues/202) ``leo_gateway`` Made timeout configurable
+* [#239](https://github.com/leo-project/leofs/issues/239) ``leo_gateway`` Added custom HTTP header for CDN integration
+* [#255](https://github.com/leo-project/leofs/issues/255) ``leo_gateway`` Made a PUT request in parallel when handling a large object
+* [#256](https://github.com/leo-project/leofs/issues/256) ``leo_gateway`` Upgraded [Cowboy 1.0.0](https://github.com/ninenines/cowboy)
+* [#260](https://github.com/leo-project/leofs/issues/260) ``leo_gateway`` Made a MOVE request in parallel when handling a large object
+* ``leo_storage`` ``leo_mq`` Implemented to be able to operate a mq server of a storage internal
+* ``leo_storage`` Able to recursively remove objects of under directory with S3-Clients
+
+### Fixed Bugs
+* [#262](https://github.com/leo-project/leofs/issues/262) ``leo_gateway`` ``leo_storage`` Improved RPC in order to be able to handle huge traffic with large size objects
+* [#263](https://github.com/leo-project/leofs/issues/263) ``leo_gateway`` Wrong error code when creating a bucket that already exists
+* [#265](https://github.com/leo-project/leofs/issues/265) ``leo_object_storage`` Fixed that some succeeded updates might be ignored silently while executing compaction
+* [#268](https://github.com/leo-project/leofs/issues/265) ``leo_object_storage`` Fixed that wrong output format of data-diagnosis when including children of an large-object
+
+### Used libraries
+#### Leo Project
+* [leo_backend-db v1.1.3](https://github.com/leo-project/leo_backend_db.git)
+* [leo_cache v0.6.0](https://github.com/leo-project/leo_cache.git)
+* [leo_commons v1.1.0](https://github.com/leo-project/leo_commons.git)
+* [leo_dcerl v0.2.11](https://github.com/leo-project/leo_dcerl.git)
+* [leo_logger v1.1.3](https://github.com/leo-project/leo_logger.git)
+* [leo_mcerl v0.4.1](https://github.com/leo-project/leo_mcerl.git)
+* [leo_mq v1.2.0](https://github.com/leo-project/leo_mq.git)
+* [leo_object_storage v1.1.8](https://github.com/leo-project/leo_object_storage.git)
+* [leo_ordning_reda v0.10.9](https://github.com/leo-project/leo_ordning_reda.git)
+* [leo_redundant_manager 1.9.1](https://github.com/leo-project/leo_redundant_manager.git)
+* [leo_rpc v0.8.10](https://github.com/leo-project/leo_rpc.git)
+* [leo_pod v0.6.2](https://github.com/leo-project/leo_pod.git)
+* [leo_s3_libs v1.1.4](https://github.com/leo-project/leo_s3_libs.git)
+* [leo_statistics v1.0.7](https://github.com/leo-project/leo_statistics.git)
+* [leo_watchdog v0.4.1](https://github.com/leo-project/leo_watchdog.git)
+* [savanna_agent v0.4.4](https://github.com/leo-project/savanna_agent.git)
+* [savanna_commons v0.8.6](https://github.com/leo-project/savanna_commons.git)
+* [erpcgen v0.2.3](https://github.com/leo-project/erpcgen.git)
+* [nfs_rpc_server v0.2.2](https://github.com/leo-project/nfs_rpc_server.git)
+* [leo_gateway v1.2.0](https://github.com/leo-project/leo_gateway.git)
+* [leo_manager v1.2.0](https://github.com/leo-project/leo_manager.git)
+* [leo_storage v1.2.0](https://github.com/leo-project/leo_storage.git)
+
+#### Others
+* [bitcask v1.7.0](https://github.com/basho/bitcask.git)
+* [cowboy v1.0.0](https://github.com/extend/cowboy.git)
+* [cowlib v1.0.0](https://github.com/extend/cowboy.git)
+* [elarm v0.3.0](https://github.com/leo-project/elarm.git)
+* [eleveldb v1.4.10](https://github.com/basho/eleveldb.git)
+* [folsom v0.8.1](https://github.com/boundary/folsom.git)
+* [jiffy v0.8.5](https://github.com/davisp/jiffy.git)
+* [lz4 v0.2.2](https://github.com/leo-project/erlang-lz4.git) - forked from [szktty/erlang-lz4](https://github.com/szktty/erlng-lz4)
+
+
+## 1.1.5 (Oct 15, 2014)
+### Improvements
+* [#253](https://github.com/leo-project/leofs/issues/253) ``leo_manager`` Inform administrators via a log if the number of replica is changed
+* ``leo_logger`` Implemented that it remove a zero-byte log when closing/rotating
+
+### Fixed Bugs
+* [#254](https://github.com/leo-project/leofs/issues/254) ``leo_redundant_manager`` Failed creating RING on cheap VM environment
+
+### Used libraries
+#### Leo Project
+* [leo_backend-db v1.1.2](https://github.com/leo-project/leo_backend_db.git)
+* [leo_cache v0.6.0](https://github.com/leo-project/leo_cache.git)
+* [leo_commons v1.1.0](https://github.com/leo-project/leo_commons.git)
+* [leo_dcerl v0.2.11](https://github.com/leo-project/leo_dcerl.git)
+* [leo_logger v1.1.3](https://github.com/leo-project/leo_logger.git)
+* [leo_mcerl v0.4.1](https://github.com/leo-project/leo_mcerl.git)
+* [leo_mq v1.0.10](https://github.com/leo-project/leo_mq.git)
+* [leo_object_storage v1.1.5](https://github.com/leo-project/leo_object_storage.git)
+* [leo_ordning_reda v0.10.9](https://github.com/leo-project/leo_ordning_reda.git)
+* [leo_redundant_manager 1.9.0](https://github.com/leo-project/leo_redundant_manager.git)
+* [leo_rpc v0.8.10](https://github.com/leo-project/leo_rpc.git)
+* [leo_pod v0.6.2](https://github.com/leo-project/leo_pod.git)
+* [leo_s3_libs v1.1.3](https://github.com/leo-project/leo_s3_libs.git)
+* [leo_statistics v1.0.7](https://github.com/leo-project/leo_statistics.git)
+* [savanna_agent v0.4.4](https://github.com/leo-project/savanna_agent.git)
+* [savanna_commons v0.8.6](https://github.com/leo-project/savanna_commons.git)
+* [erpcgen v0.2.3](https://github.com/leo-project/erpcgen.git)
+* [nfs_rpc_server v0.2.2](https://github.com/leo-project/nfs_rpc_server.git)
+* [leo_gateway v1.1.5](https://github.com/leo-project/leo_gateway.git)
+* [leo_manager v1.1.5](https://github.com/leo-project/leo_manager.git)
+* [leo_storage v1.1.5](https://github.com/leo-project/leo_storage.git)
+
+#### Others
+* [bitcask v1.7.0](https://github.com/basho/bitcask.git)
+* [cowboy v0.8.6](https://github.com/extend/cowboy.git)
+* [cowlib v0.6.2](https://github.com/extend/cowboy.git)
+* [eleveldb v1.4.10](https://github.com/basho/eleveldb.git)
+* [folsom v0.8.1](https://github.com/boundary/folsom.git)
+* [jiffy v0.8.5](https://github.com/davisp/jiffy.git)
+* [lz4 v0.2.2](https://github.com/leo-project/erlang-lz4.git) - forked from [szktty/erlang-lz4](https://github.com/szktty/erlng-lz4)
+
+
+## 1.1.4 (Oct 3, 2014)
+### Improvements
+* Strictly checked routing-table between manager-node and other nodes
+* Implemented the data diagnosis function of a storage-node
+* [#249](https://github.com/leo-project/leofs/issues/249) ``leo_manager`` Improve whereis command
+
+### Fixed Bugs
+* [#246](https://github.com/leo-project/leofs/issues/246) ``leo_storage`` Could not recursively creating directory
+* [#247](https://github.com/leo-project/leofs/issues/247) ``leo_storage`` Start normally even if error occur
+* [#250](https://github.com/leo-project/leofs/issues/250) ``leo_statistics`` leo_statistics_sampler can be down under very high load
+
+### Used libraries
+#### Leo Project
+* [leo_backend-db v1.1.2](https://github.com/leo-project/leo_backend_db.git)
+* [leo_cache v0.6.0](https://github.com/leo-project/leo_cache.git)
+* [leo_commons v1.1.0](https://github.com/leo-project/leo_commons.git)
+* [leo_dcerl v0.2.11](https://github.com/leo-project/leo_dcerl.git)
+* [leo_logger v1.1.2](https://github.com/leo-project/leo_logger.git)
+* [leo_mcerl v0.4.1](https://github.com/leo-project/leo_mcerl.git)
+* [leo_mq v1.0.10](https://github.com/leo-project/leo_mq.git)
+* [leo_object_storage v1.1.5](https://github.com/leo-project/leo_object_storage.git)
+* [leo_ordning_reda v0.10.9](https://github.com/leo-project/leo_ordning_reda.git)
+* [leo_redundant_manager 1.8.9](https://github.com/leo-project/leo_redundant_manager.git)
+* [leo_rpc v0.8.10](https://github.com/leo-project/leo_rpc.git)
+* [leo_pod v0.6.2](https://github.com/leo-project/leo_pod.git)
+* [leo_s3_libs v1.1.3](https://github.com/leo-project/leo_s3_libs.git)
+* [leo_statistics v1.0.7](https://github.com/leo-project/leo_statistics.git)
+* [savanna_agent v0.4.4](https://github.com/leo-project/savanna_agent.git)
+* [savanna_commons v0.8.6](https://github.com/leo-project/savanna_commons.git)
+* [erpcgen v0.2.3](https://github.com/leo-project/erpcgen.git)
+* [nfs_rpc_server v0.2.2](https://github.com/leo-project/nfs_rpc_server.git)
+* [leo_gateway v1.1.4](https://github.com/leo-project/leo_gateway.git)
+* [leo_manager v1.1.4](https://github.com/leo-project/leo_manager.git)
+* [leo_storage v1.1.4](https://github.com/leo-project/leo_storage.git)
+
+#### Others
+* [bitcask v1.7.0](https://github.com/basho/bitcask.git)
+* [cowboy v0.8.6](https://github.com/extend/cowboy.git)
+* [cowlib v0.6.2](https://github.com/extend/cowboy.git)
+* [eleveldb v1.4.10](https://github.com/basho/eleveldb.git)
+* [folsom v0.8.1](https://github.com/boundary/folsom.git)
+* [jiffy v0.8.5](https://github.com/davisp/jiffy.git)
+* [lz4 v0.2.2](https://github.com/leo-project/erlang-lz4.git) - forked from [szktty/erlang-lz4](https://github.com/szktty/erlng-lz4)
+
+
+## 1.1.3 (Sep 12, 2014)
+### Improvements
+* Implement the "rollback" command, which is able to rollback state of a storage node from 'detach' to 'running'
+
+### Fixed Bugs
+* [#236](https://github.com/leo-project/leofs/issues/236) ``leo_redundant_manager`` - storage node empty after 1.1.2 update and compaction
+* [#237](https://github.com/leo-project/leofs/issues/237) ``leo_manager`` - Cannot complete the re-balance objects and the recover-node command
+* [#238](https://github.com/leo-project/leofs/issues/238) ``leo_manager`` - Failed to migrate mnesia data when upgrading LeoFS from pre2 to 1.1.2
+* [#241](https://github.com/leo-project/leofs/issues/241) ``leo_gateway`` - Change the default ram cache capasity from 1GB to 256MB
+* [#242](https://github.com/leo-project/leofs/issues/242) ``leo_gateway`` - leo_garteway process could be down when receiving an invalid request
+* [#243](https://github.com/leo-project/leofs/issues/243) ``leo_storage`` - leo_gateway could respond 500 instead of 404
+
+### Used libraries
+#### Leo Project
+* [leo_backend-db v1.1.1](https://github.com/leo-project/leo_backend_db.git)
+* [leo_cache v0.4.24](https://github.com/leo-project/leo_cache.git)
+* [leo_commons v1.0.5](https://github.com/leo-project/leo_commons.git)
+* [leo_dcerl v0.2.10](https://github.com/leo-project/leo_dcerl.git)
+* [leo_logger v1.0.5](https://github.com/leo-project/leo_logger.git)
+* [leo_mcerl v0.4.0](https://github.com/leo-project/leo_mcerl.git)
+* [leo_mq v1.0.9](https://github.com/leo-project/leo_mq.git)
+* [leo_object_storage v1.1.3](https://github.com/leo-project/leo_object_storage.git)
+* [leo_ordning_reda v0.10.8](https://github.com/leo-project/leo_ordning_reda.git)
+* [leo_redundant_manager v1.8.8](https://github.com/leo-project/leo_redundant_manager.git)
+* [leo_rpc v0.8.9](https://github.com/leo-project/leo_rpc.git)
+* [leo_pod v0.6.2](https://github.com/leo-project/leo_pod.git)
+* [leo_s3_libs v1.1.2](https://github.com/leo-project/leo_s3_libs.git)
+* [leo_statistics v1.0.6](https://github.com/leo-project/leo_statistics.git)
+* [savanna_agent v0.4.3](https://github.com/leo-project/savanna_agent.git)
+* [savanna_commons v0.8.5](https://github.com/leo-project/savanna_commons.git)
+* [erpcgen v0.2.3](https://github.com/leo-project/erpcgen.git)
+* [nfs_rpc_server v0.2.2](https://github.com/leo-project/nfs_rpc_server.git)
+* [leo_gateway v1.1.3](https://github.com/leo-project/leo_gateway.git)
+* [leo_manager v1.1.3](https://github.com/leo-project/leo_manager.git)
+* [leo_storage v1.1.3](https://github.com/leo-project/leo_storage.git)
+
+#### Others
+* [bitcask v1.7.0](https://github.com/basho/bitcask.git)
+* [cowboy v0.8.6](https://github.com/extend/cowboy.git)
+* [cowlib v0.6.2](https://github.com/extend/cowboy.git)
+* [eleveldb v1.4.10](https://github.com/basho/eleveldb.git)
+* [folsom v0.8.1](https://github.com/boundary/folsom.git)
+* [jiffy v0.8.5](https://github.com/davisp/jiffy.git)
+* [lz4 v0.2.2](https://github.com/leo-project/erlang-lz4.git) - forked from [szktty/erlang-lz4](https://github.com/szktty/erlng-lz4)
+
+
+## 1.1.2 (Sep 4, 2014)
+### Improvements
+* ``leo_object_storage`` - Improved the compaction mechanism
+    * It absolutely minimized time required for lock of a storage during data-compaction
+
+### Fixed Bugs
+* [#225](https://github.com/leo-project/leofs/issues/225) ``leo_manager`` - The history command may cause VM to crash
+    * We've provided the [tools/vacuum_history](https://github.com/leo-project/leofs_utils/tree/develop/tools/vacuum_history)
+* [#229](https://github.com/leo-project/leofs/issues/229) ``leo_gateway`` - Can't upload file name with space or other character got 403 forbidden
+* [#230](https://github.com/leo-project/leofs/issues/230) ``leo_gateway`` - COPY request fail when the source path include urlencoded characters
+* [#234](https://github.com/leo-project/leofs/issues/234) ``leo_gateway`` - Unexpected error may occur when responding 403/404
+* [#235](https://github.com/leo-project/leofs/issues/235) ``leo_storage`` - MDC replication could cause VM to crash (in narrow band width network - 100Mbps)
+
+### Used libraries
+#### Leo Project
+* [leo_backend-db v1.1.1](https://github.com/leo-project/leo_backend_db.git)
+* [leo_cache v0.4.24](https://github.com/leo-project/leo_cache.git)
+* [leo_commons v1.0.5](https://github.com/leo-project/leo_commons.git)
+* [leo_dcerl v0.2.10](https://github.com/leo-project/leo_dcerl.git)
+* [leo_logger v1.0.5](https://github.com/leo-project/leo_logger.git)
+* [leo_mcerl v0.4.0](https://github.com/leo-project/leo_mcerl.git)
+* [leo_mq v1.0.9](https://github.com/leo-project/leo_mq.git)
+* [leo_object_storage v1.1.3](https://github.com/leo-project/leo_object_storage.git)
+* [leo_ordning_reda v0.10.8](https://github.com/leo-project/leo_ordning_reda.git)
+* [leo_redundant_manager v1.8.7](https://github.com/leo-project/leo_redundant_manager.git)
+* [leo_rpc v0.8.9](https://github.com/leo-project/leo_rpc.git)
+* [leo_pod v0.6.2](https://github.com/leo-project/leo_pod.git)
+* [leo_s3_libs v1.1.2](https://github.com/leo-project/leo_s3_libs.git)
+* [leo_statistics v1.0.6](https://github.com/leo-project/leo_statistics.git)
+* [savanna_agent v0.4.3](https://github.com/leo-project/savanna_agent.git)
+* [savanna_commons v0.8.5](https://github.com/leo-project/savanna_commons.git)
+* [erpcgen v0.2.3](https://github.com/leo-project/erpcgen.git)
+* [nfs_rpc_server v0.2.2](https://github.com/leo-project/nfs_rpc_server.git)
+* [leo_gateway v1.1.2](https://github.com/leo-project/leo_gateway.git)
+* [leo_manager v1.1.2](https://github.com/leo-project/leo_manager.git)
+* [leo_storage v1.1.2](https://github.com/leo-project/leo_storage.git)
+
+#### Others
+* [bitcask v1.7.0](https://github.com/basho/bitcask.git)
+* [cowboy v0.8.6](https://github.com/extend/cowboy.git)
+* [cowlib v0.6.2](https://github.com/extend/cowboy.git)
+* [eleveldb v1.4.10](https://github.com/basho/eleveldb.git)
+* [folsom v0.8.1](https://github.com/boundary/folsom.git)
+* [jiffy v0.8.5](https://github.com/davisp/jiffy.git)
+* [lz4 v0.2.2](https://github.com/leo-project/erlang-lz4.git) - forked from [szktty/erlang-lz4](https://github.com/szktty/erlng-lz4)
+
+
+## 1.1.1 (Aug 21, 2014)
+### Improvements
+* [leofs-adm](https://github.com/leo-project/leofs/blob/master/leofs-adm)
+    * Supported FreeBSD
+    * Able to set *host* and *port* of the Manager node
+* The compaction mechanism
+    * Added *raw-file-path* in collapsed-object-log during executing data-compaction
+
+### Fixed Bugs
+* [#219](https://github.com/leo-project/leofs/issues/219) ``leo_gateway`` ``leo_s3_libs`` - Access Denied error when putting a file to a bucket with the same name
+* [#222](https://github.com/leo-project/leofs/issues/222) ``leo_gateway`` - Discard unnecessary object with the compaction after failure of storing a large object
+* [#223](https://github.com/leo-project/leofs/issues/223) ``leo_object_storage`` - Not match checksum of an large-object-parent after executed the rebalance command and the recover-node command
+* ``leo_manager`` - Manager node could not modify Gateway node's ring-hash.
+    * The issue appeared v1.1.0.
+* ``leo_object_storage`` - The compaction command might fail when an object container has broken objects at its head
+    * It's absolutely rare case
+* ``leo_redundant_manager`` - Manager could not generate RING when taking over objects from a detach-node to a attach-node (a new node)
+
+### Used libraries
+#### Leo Project
+* [leo_backend-db v1.0.8](https://github.com/leo-project/leo_backend_db.git)
+* [leo_cache v0.4.23](https://github.com/leo-project/leo_cache.git)
+* [leo_commons v1.0.4](https://github.com/leo-project/leo_commons.git)
+* [leo_dcerl v0.2.10](https://github.com/leo-project/leo_dcerl.git)
+* [leo_logger v1.0.4](https://github.com/leo-project/leo_logger.git)
+* [leo_mcerl v0.4.0](https://github.com/leo-project/leo_mcerl.git)
+* [leo_mq v1.0.8](https://github.com/leo-project/leo_mq.git)
+* [leo_object_storage v1.1.2](https://github.com/leo-project/leo_object_storage.git)
+* [leo_ordning_reda v0.10.5](https://github.com/leo-project/leo_ordning_reda.git)
+* [leo_redundant_manager v1.8.6](https://github.com/leo-project/leo_redundant_manager.git)
+* [leo_rpc v0.8.8](https://github.com/leo-project/leo_rpc.git)
+* [leo_pod v0.6.2](https://github.com/leo-project/leo_pod.git)
+* [leo_s3_libs v1.1.1](https://github.com/leo-project/leo_s3_libs.git)
+* [leo_statistics v1.0.5](https://github.com/leo-project/leo_statistics.git)
+* [savanna_agent v0.4.2](https://github.com/leo-project/savanna_agent.git)
+* [savanna_commons v0.8.4](https://github.com/leo-project/savanna_commons.git)
+* [erpcgen v0.2.3](https://github.com/leo-project/erpcgen.git)
+* [nfs_rpc_server v0.2.2](https://github.com/leo-project/nfs_rpc_server.git)
+* [leo_gateway v1.1.1](https://github.com/leo-project/leo_gateway.git)
+* [leo_manager v1.1.1](https://github.com/leo-project/leo_manager.git)
+* [leo_storage v1.1.1](https://github.com/leo-project/leo_storage.git)
+
+#### Others
+* [bitcask v1.7.0](https://github.com/basho/bitcask.git)
+* [cowboy v0.8.6](https://github.com/extend/cowboy.git)
+* [cowlib v0.6.2](https://github.com/extend/cowboy.git)
+* [eleveldb v1.4.10](https://github.com/basho/eleveldb.git)
+* [folsom v0.8.1](https://github.com/boundary/folsom.git)
+* [jiffy v0.8.5](https://github.com/davisp/jiffy.git)
+* [lz4 v0.2.2](https://github.com/leo-project/erlang-lz4.git) - forked from [szktty/erlang-lz4](https://github.com/szktty/erlng-lz4)
+
+
+## 1.1.0 (Aug 6, 2014)
+### New Features
+* Implement [NFS Support](http://leo-project.net/leofs/docs/configuration_5.html) as one of LeoFS protocols, which is the alpha version.
+    * We have checked this mechanism with *CentOS 6.5* and *Ubuntu Server 14.04 LTS* but we're goinng to investigate other OS such as *FreeBSD* and *SmartOS*.
+    * **NOTE:** Changed [the configuration of the protocol](https://github.com/leo-project/leo_gateway/blob/develop/priv/leo_gateway.conf#L46) from ``http.handler`` to ``protocol``
+* The  [leofs-adm](https://github.com/leo-project/leofs/blob/master/leofs-adm) script
+    * This command makes administrative operations of LeoFS very easy.
+
+### Improvements
+* Refactored all libraries and applications using *dialyzer*
+
+### Fixed Bugs
+* [#142](https://github.com/leo-project/leofs/issues/142) ``leo_manager`` - Unknown Behavior - Could not retrieve RING
+* [#193](https://github.com/leo-project/leofs/issues/193) ``leo_gateway`` - PUT with REPLACE could leave a source file
+* [#199](https://github.com/leo-project/leofs/issues/199) ``leo_storage`` - An object in a sub directory (2 layer and over) could not be removed with DragonDisk
+* [#207](https://github.com/leo-project/leofs/issues/207) ``leo_object_storage`` - Compaction may fail when an AVS is corrupted
+* [#208](https://github.com/leo-project/leofs/issues/208) ``leo_object_storage`` - Compaction may leave stale objects which size are larger than the chunk size
+* ``leo-storage`` Multi data center replication may fail without notifying errors under a narrow bandwidth and very high-load.
+
+### Used libraries
+#### Leo Project
+* [leo_backend-db v1.0.8](https://github.com/leo-project/leo_backend_db.git)
+* [leo_cache v0.4.23](https://github.com/leo-project/leo_cache.git)
+* [leo_commons v1.0.4](https://github.com/leo-project/leo_commons.git)
+* [leo_dcerl v0.2.10](https://github.com/leo-project/leo_dcerl.git)
+* [leo_logger v1.0.4](https://github.com/leo-project/leo_logger.git)
+* [leo_mcerl v0.4.0](https://github.com/leo-project/leo_mcerl.git)
+* [leo_mq v1.0.8](https://github.com/leo-project/leo_mq.git)
+* [leo_object_storage v1.1.0](https://github.com/leo-project/leo_object_storage.git)
+* [leo_ordning_reda v0.10.5](https://github.com/leo-project/leo_ordning_reda.git)
+* [leo_redundant_manager v1.8.4](https://github.com/leo-project/leo_redundant_manager.git)
+* [leo_rpc v0.8.8](https://github.com/leo-project/leo_rpc.git)
+* [leo_pod v0.6.2](https://github.com/leo-project/leo_pod.git)
+* [leo_s3_libs v1.1.0](https://github.com/leo-project/leo_s3_libs.git)
+* [leo_statistics v1.0.4](https://github.com/leo-project/leo_statistics.git)
+* [savanna_agent v0.4.2](https://github.com/leo-project/savanna_agent.git)
+* [savanna_commons v0.8.4](https://github.com/leo-project/savanna_commons.git)
+* [erpcgen v0.2.2](https://github.com/leo-project/erpcgen.git)
+* [nfs_rpc_server v0.2.1](https://github.com/leo-project/nfs_rpc_server.git)
+* [leo_gateway v1.1.0](https://github.com/leo-project/leo_gateway.git)
+* [leo_manager v1.1.0](https://github.com/leo-project/leo_manager.git)
+* [leo_storage v1.1.0](https://github.com/leo-project/leo_storage.git)
+
+#### Others
+* [bitcask v1.7.0](https://github.com/basho/bitcask.git)
+* [cowboy v0.8.6](https://github.com/extend/cowboy.git)
+* [cowlib v0.6.2](https://github.com/extend/cowboy.git)
+* [eleveldb v1.4.10](https://github.com/basho/eleveldb.git)
+* [folsom v0.8.1](https://github.com/boundary/folsom.git)
+* [jiffy v0.8.5](https://github.com/davisp/jiffy.git)
+* [lz4 v0.2.2](https://github.com/leo-project/erlang-lz4.git) - forked from [szktty/erlang-lz4](https://github.com/szktty/erlng-lz4)
+
+
+## 1.0.2 (May 9, 2014)
+### Fixed Bugs
+* [#189](https://github.com/leo-project/leofs/issues/189) ``leo_object_storage`` - Actual disk usage is different from the manager-console.
+* [#188](https://github.com/leo-project/leofs/issues/188) ``leo_object_storage`` - When existing large objects in a leo_storage, data loss of which happend with the compaction command.
+
+### Used libraries
+#### Leo Project
+* [leo_backend-db v1.0.3](https://github.com/leo-project/leo_backend_db.git)
+* [leo_cache v0.4.20](https://github.com/leo-project/leo_cache.git)
+* [leo_commons v1.0.1](https://github.com/leo-project/leo_commons.git)
+* [leo_dcerl v0.2.7](https://github.com/leo-project/leo_dcerl.git)
+* [leo_logger v1.0.2](https://github.com/leo-project/leo_logger.git)
+* [leo_mcerl v0.2.9](https://github.com/leo-project/leo_mcerl.git)
+* [leo_mq v1.0.3](https://github.com/leo-project/leo_mq.git)
+* [leo_object_storage v1.0.4](https://github.com/leo-project/leo_object_storage.git)
+* [leo_ordning_reda v0.10.3](https://github.com/leo-project/leo_ordning_reda.git)
+* [leo_redundant_manager v1.8.1](https://github.com/leo-project/leo_redundant_manager.git)
+* [leo_rpc v0.8.3](https://github.com/leo-project/leo_rpc.git)
+* [leo_pod v0.6.0](https://github.com/leo-project/leo_pod.git)
+* [leo_s3_libs v1.0.1](https://github.com/leo-project/leo_s3_libs.git)
+* [leo_statistics v1.0.x](https://github.com/leo-project/leo_statistics.git)
+* [savanna_agent v0.2.2](https://github.com/leo-project/savanna_agent.git)
+* [savanna_commons v0.6.3](https://github.com/leo-project/savanna_commons.git)
+* [leo_gateway v1.0.2](https://github.com/leo-project/leo_gateway.git)
+* [leo_manager v1.0.2](https://github.com/leo-project/leo_manager.git)
+* [leo_storage v1.0.2](https://github.com/leo-project/leo_storage.git)
+
+#### Others
+* [bitcask v1.6.7](https://github.com/basho/bitcask.git)
+* [cowboy v0.8.6](https://github.com/extend/cowboy.git)
+* [eleveldb v1.4.7](https://github.com/basho/eleveldb.git)
+* [folsom v0.8.1](https://github.com/boundary/folsom.git)
+* [jiffy v0.8.5](https://github.com/davisp/jiffy.git)
+* [lz4 v0.1.1](https://github.com/leo-project/erlang-lz4.git) - forked from [szktty/erlang-lz4](https://github.com/szktty/erlng-lz4)
+
+
+## 1.0.1 (May 8, 2014)
+### Improvements
+* [#183](https://github.com/leo-project/leofs/issues/183) ``leo_storage`` - Replication messages could be sent between storage nodes more than necessary
+* [#176](https://github.com/leo-project/leofs/issues/176) ``leo_center``  - Supported LeoFS v1.0
+* [#167](https://github.com/leo-project/leofs/issues/167) ``leo_storage`` - Automatically synchronization of objects between a local cluster and another remote cluster could fail
+* [#165](https://github.com/leo-project/leofs/issues/165) ``leo_manager`` - Could not modify ``cluster_id``, ``dc_id`` after leo_manger started
+* [#140](https://github.com/leo-project/leofs/issues/140) ``leo_gateway`` - Supported for ``s3gof3r`` as S3-Client
+
+### Fixed Bugs
+* Corrected termination of applications
+* [#187](https://github.com/leo-project/leofs/issues/187) ``leo_storage`` - Could not work the ``rebalance`` and ``recover`` command
+* [#186](https://github.com/leo-project/leofs/issues/186) ``leo_storage`` - Could not correctly finish the ``compaction`` command when exists large-objects
+* [#185](https://github.com/leo-project/leofs/issues/185) ``leo_manager`` - Failed to execute the ``delete-endpoint`` command
+* [#184](https://github.com/leo-project/leofs/issues/183) ``leo_manager`` - Failed to execute the ``update-acl`` command
+* [#182](https://github.com/leo-project/leofs/issues/182) ``leo_manager`` - When status of a storage is ``restarted``, issuing compaction could cause data loss
+* [#173](https://github.com/leo-project/leofs/issues/173) ``leo_manager`` - Could not migrate data from leofs-1.0.0-pre3 ro leofs-1.0.0
+* [#171](https://github.com/leo-project/leofs/issues/171) ``leo_gateway`` - Head-method with PHP client could not work.
+* [#160](https://github.com/leo-project/leofs/issues/160) ``leo_manager`` - Failed to upgrade from v0.14.6 to v1.0.0
+* [#153](https://github.com/leo-project/leofs/issues/153) ``leo_gateway`` - When using s3cmd, GET operation for larger than 5MB object gives error at leo_gateway
+
+### Used libraries
+#### Leo Project
+* [leo_backend-db v1.0.3](https://github.com/leo-project/leo_backend_db.git)
+* [leo_cache v0.4.20](https://github.com/leo-project/leo_cache.git)
+* [leo_commons v1.0.1](https://github.com/leo-project/leo_commons.git)
+* [leo_dcerl v0.2.7](https://github.com/leo-project/leo_dcerl.git)
+* [leo_logger v1.0.2](https://github.com/leo-project/leo_logger.git)
+* [leo_mcerl v0.2.9](https://github.com/leo-project/leo_mcerl.git)
+* [leo_mq v1.0.3](https://github.com/leo-project/leo_mq.git)
+* [leo_object_storage v1.0.3](https://github.com/leo-project/leo_object_storage.git)
+* [leo_ordning_reda v0.10.3](https://github.com/leo-project/leo_ordning_reda.git)
+* [leo_redundant_manager v1.8.1](https://github.com/leo-project/leo_redundant_manager.git)
+* [leo_rpc v0.8.3](https://github.com/leo-project/leo_rpc.git)
+* [leo_pod v0.6.0](https://github.com/leo-project/leo_pod.git)
+* [leo_s3_libs v1.0.1](https://github.com/leo-project/leo_s3_libs.git)
+* [leo_statistics v1.0.x](https://github.com/leo-project/leo_statistics.git)
+* [savanna_agent v0.2.2](https://github.com/leo-project/savanna_agent.git)
+* [savanna_commons v0.6.3](https://github.com/leo-project/savanna_commons.git)
+* [leo_gateway v1.0.1](https://github.com/leo-project/leo_gateway.git)
+* [leo_manager v1.0.1](https://github.com/leo-project/leo_manager.git)
+* [leo_storage v1.0.1](https://github.com/leo-project/leo_storage.git)
+
+#### Others
+* [bitcask v1.6.7](https://github.com/basho/bitcask.git)
+* [eleveldb v1.4.7](https://github.com/basho/eleveldb.git)
+* [cowboy v0.8.6](https://github.com/extend/cowboy.git)
+* [folsom v0.8.1](https://github.com/boundary/folsom.git)
+* [jiffy v0.8.5](https://github.com/davisp/jiffy.git)
+* [lz4 v0.1.1](https://github.com/leo-project/erlang-lz4.git) - forked from [szktty/erlang-lz4](https://github.com/szktty/erlng-lz4)
+
+
+## 1.0.0 (Apr 2, 2014)
+### New Features
+* Multi datacenter replication (1st phase)
+    * Realized async-replication between clusters
+        * After sent stacked objects to a remote-cluster, receive the list of metadatas from a remote-cluster, then compare them with local-cluster. Eventually, an inconsistent object is recovered.
+        * Provided easy operation of multi-datacenter replication with leo-manager's console
+        * After joined a new cluster, automatically synchronize objects between local-cluster and a remote-cluster
+    * Provided ``recover cluster`` which is able to fix inconsistency objects with remote-cluster
+* [#139](https://github.com/leo-project/leofs/issues/139) Implemented the Bucket ACL
+
+### Improvements
+* ``leo_backend_db`` Bump bitcask to v1.6.7
+* ``leo_object_storage`` Updated compaction, handling an object for the multi-dc replication
+* ``leo_ordning_reda`` Updated handle-send interface for the multi-dc replication
+* ``leo_rpc`` Improved to check-in pools into leo_pod
+
+### Fixed Bugs
+* [#144](https://github.com/leo-project/leofs/issues/143) - Failure occurred when running snmpwalk
+* [#146](https://github.com/leo-project/leofs/issues/146) - No retry when receiving a head request
+* [#148](https://github.com/leo-project/leofs/issues/148) - AWS-clients of PHP and Node.js could not copy object properly copied file became 0byte
+* [#151](https://github.com/leo-project/leofs/issues/151) - ``whereis-command`` had not been recorded on history table
+* [#162](https://github.com/leo-project/leofs/issues/162) - Able to get removed user on the manager-console
+* [#163](https://github.com/leo-project/leofs/issues/163) - ``update-acl`` and ``get-acl`` methods unexpected to display the permission messages
+
+### Used libraries
+#### Leo Project
+* [leo_backend-db v1.0.2](https://github.com/leo-project/leo_backend_db.git)
+* [leo_cache v0.4.20](https://github.com/leo-project/leo_cache.git)
+* [leo_commons v1.0.1](https://github.com/leo-project/leo_commons.git)
+* [leo_dcerl v0.2.7](https://github.com/leo-project/leo_dcerl.git)
+* [leo_logger v1.0.1](https://github.com/leo-project/leo_logger.git)
+* [leo_mcerl v0.2.9](https://github.com/leo-project/leo_mcerl.git)
+* [leo_mq v1.0.2](https://github.com/leo-project/leo_mq.git)
+* [leo_object_storage v1.0.1](https://github.com/leo-project/leo_object_storage.git)
+* [leo_ordning_reda v0.10.2](https://github.com/leo-project/leo_ordning_reda.git)
+* [leo_redundant_manager v1.8.0](https://github.com/leo-project/leo_redundant_manager.git)
+* [leo_rpc v0.8.2](https://github.com/leo-project/leo_rpc.git)
+* [leo_pod v0.4.8](https://github.com/leo-project/leo_pod.git)
+* [leo_s3_libs v1.0.1](https://github.com/leo-project/leo_s3_libs.git)
+* [leo_statistics v1.0.1](https://github.com/leo-project/leo_statistics.git)
+* [savanna_agent v0.2.1](https://github.com/leo-project/savanna_agent.git)
+* [savanna_commons v0.6.2](https://github.com/leo-project/savanna_commons.git)
+* [leo_gateway v1.0.0](https://github.com/leo-project/leo_gateway.git)
+* [leo_manager v1.0.0](https://github.com/leo-project/leo_manager.git)
+* [leo_storage v1.0.0](https://github.com/leo-project/leo_storage.git)
+
+#### Others
+* [bitcask v1.6.7](https://github.com/basho/bitcask.git)
+* [cowboy v0.8.6](https://github.com/extend/cowboy.git)
+* [folsom v0.8.1](https://github.com/boundary/folsom.git)
+* [jiffy v0.8.5](https://github.com/davisp/jiffy.git)
+* [lz4 v0.1.1](https://github.com/leo-project/erlang-lz4.git) - forked from [szktty/erlang-lz4](https://github.com/szktty/erlng-lz4)
+
+
+## 1.0.0-pre3 (Feb 20, 2014)
+### Improvements
+* `leo_manager` Able to plug functions in order to realize to build another manager
+* `leo_redundant_manager` Improved the performance of the membership and the rebalance
+* `leo_redundant_manager` Modified that restrict membership of a node, the state of which is not running
+* `leo_statistics` Switch the function of statistics to [savanna_commons](https://github.com/leo-project/savanna_commons), which isan Erlang based metrics server.
+* `leo_ordning_reda` Improved the function of object stacking
+* `leo_ordning_reda` Improved efficiency of termination of a process
+
+### Fixed Bugs
+* `leo_gateway` Fixed to escape xml elements correctly with xmerl_lib:export_text
+* `leo_gateway` Modified the http response body format when responding a http error status according to the S3 spec(http://docs.aws.amazon.com/AmazonS3/latest/API/ErrorResponses.html#RESTErrorResponses)
+* `leo_manager` [#116](https://github.com/leo-project/leofs/issues/116) Implement new sync mechanism in Manager, which is able to maintain hard consistency of the rings
+* `libcutil (cache-lib)` [#123](https://github.com/leo-project/leofs/issues/123) Add `-fPIC` to CFLAGS
+* `leo_backend_db` [#129](https://github.com/leo-project/leofs/issues/129) Fixed to remove all files in a bucket when deleting it(only occured in case using leveldb as metadata storage)
+* `leo_gateway` [#130](https://github.com/leo-project/leofs/issues/130) Fixed wrong access log formats when operationg a large-object
+* `leo_manager`,`leo_storage`,`leo_gateway` [#131](https://github.com/leo-project/leofs/issues/131) Wrote the version number in the source of configurations
+* `leo_gateway` [#136](https://github.com/leo-project/leofs/issues/136) Support that move and copy a large object with S3-Client(s)
+* `leo_object_storage` Fixed to handle invalid data blocks while doing compaction
+* `leo_rpc` Fixed to close a tcp socket properly in any cases
+* `leo_gateway` [#140](https://github.com/leo-project/leofs/issues/140) Fixed to return 206 status when responding a partial body
+
+### Used libraries
+#### Leo Project
+* [leo_backend-db v1.0.0](https://github.com/leo-project/leo_backend_db.git)
+* [leo_cache v0.4.19](https://github.com/leo-project/leo_cache.git)
+* [leo_commons v1.0.0](https://github.com/leo-project/leo_commons.git)
+* [leo_dcerl v0.2.7](https://github.com/leo-project/leo_dcerl.git)
+* [leo_logger v1.0.0](https://github.com/leo-project/leo_logger.git)
+* [leo_mcerl v0.2.9](https://github.com/leo-project/leo_mcerl.git)
+* [leo_mq v1.0.0](https://github.com/leo-project/leo_mq.git)
+* [leo_object_storage v1.0.0](https://github.com/leo-project/leo_object_storage.git)
+* [leo_ordning_reda v0.10.0](https://github.com/leo-project/leo_ordning_reda.git)
+* [leo_pod v0.4.7](https://github.com/leo-project/leo_pod.git)
+* [leo_redundant_manager v1.4.1](https://github.com/leo-project/leo_redundant_manager.git)
+* [leo_rpc v0.8.0](https://github.com/leo-project/leo_rpc.git)
+* [leo_s3_libs v0.12.28](https://github.com/leo-project/leo_s3_libs.git)
+* [leo_statistics v1.0.0](https://github.com/leo-project/leo_statistics.git)
+* [savanna_commons v0.4.3](https://github.com/leo-project/savanna_commons.git)
+* [leo_gateway v1.0.0-pre3](https://github.com/leo-project/leo_gateway.git)
+* [leo_manager v1.0.0-pre3](https://github.com/leo-project/leo_manager.git)
+* [leo_storage v1.0.0-pre3](https://github.com/leo-project/leo_storage.git)
+
+#### Others
+* [bitcask v1.6.7](https://github.com/basho/bitcask.git)
+* [cowboy v0.8.6](https://github.com/extend/cowboy.git)
+* [eleveldb v1.4.7](https://github.com/basho/eleveldb)
+* [folsom v0.8.1](https://github.com/boundary/folsom.git)
+* [jiffy v0.8.5](https://github.com/davisp/jiffy.git)
+* [lz4 v0.1.1](https://github.com/leo-project/erlang-lz4.git) - forked from [szktty/erlang-lz4](https://github.com/szktty/erlng-lz4)
+
+
+## 1.0.0-pre2 (Jan 22, 2014)
+### New Features
+ * Implemented for Multi DC Replication
+     * Synchronize configuration and staus of remote cluster(s) after joined each other
+     * Regularly check status of remote cluster(s)
+     * Add the commands of Multi DC Replication in Manager
+          * 'join-cluster' and 'remove-cluster'
+
+### Improvements
+ * The performance of the prefix search, which like a "ls"
+ * Changed format of the metadata because of improvement of the prefix search
+ * Removed Elasticsearch integration in the logger
+
+### Fixed Bugs
+ * Unexpected response from leo_storage to leo_gateway when an object wan not found
+ * Respond an error with deletion of an object when it was not found
+
+### Used libraries
+#### Leo Project
+* [leo_backend-db v0.14.5](https://github.com/leo-project/leo_backend_db.git)
+* [leo_cache v0.4.17](https://github.com/leo-project/leo_cache.git)
+* [leo_commons v0.14.10](https://github.com/leo-project/leo_commons.git)
+* [leo_dcerl v0.2.7](https://github.com/leo-project/leo_dcerl.git)
+* [leo_logger v0.12.8](https://github.com/leo-project/leo_logger.git)
+* [leo_mcerl v0.2.9](https://github.com/leo-project/leo_mcerl.git)
+* [leo_mq v0.12.25](https://github.com/leo-project/leo_mq.git)
+* [leo_object_storage v0.14.11](https://github.com/leo-project/leo_object_storage.git)
+* [leo_ordning_reda v0.8.19](https://github.com/leo-project/leo_ordning_reda.git)
+* [leo_pod v0.4.7](https://github.com/leo-project/leo_pod.git)
+* [leo_redundant_manager v1.4.0](https://github.com/leo-project/leo_redundant_manager.git)
+* [leo_rpc v0.6.2](https://github.com/leo-project/leo_rpc.git)
+* [leo_s3_libs v0.12.27](https://github.com/leo-project/leo_s3_libs.git)
+* [leo_statistics v0.14.9](https://github.com/leo-project/leo_statistics.git)
+* [leo_gateway v1.0.0-pre2](https://github.com/leo-project/leo_gateway.git)
+* [leo_manager v1.0.0-pre2](https://github.com/leo-project/leo_manager.git)
+* [leo_storage v1.0.0-pre2](https://github.com/leo-project/leo_storage.git)
+
+#### Others
+* [bitcask v1.6.4](https://github.com/basho/bitcask.git)
+* [cowboy v0.8.6](https://github.com/extend/cowboy.git)
+* [folsom v0.8.0](https://github.com/boundary/folsom.git)
+* [jiffy v0.8.5](https://github.com/davisp/jiffy.git)
+* [lz4 v0.1.1](https://github.com/leo-project/erlang-lz4.git) - forked from [szktty/erlang-lz4](https://github.com/szktty/erlng-lz4)
+
+
+## 1.0.0-pre1 (Dec 27, 2013)
+### Improvements
    * Revised the replicator and the read-repairer for the multi data center replicaion
    * [#113](https://github.com/leo-project/leofs/issues/113) Modified the configuration of limit of large-object length
-      * "limit length" = ${large_object.chunked_obj_len} * ${large_object.max_chunked_objs}
+  * "limit length" = ${large_object.chunked_obj_len} * ${large_object.max_chunked_objs}
    * Improve the function of "rebalance-command"
    * Improve the function of "start-command"
    * Added "dump-ring" on the manager console
-* Fixed Bugs
+
+### Fixed Bugs
    * Fixed that a rebalance msg can be lost during rebalance with a 0.02% possibility
    * Fixed that not retrieved a bucket-info when stopping all managers
-* Used libraries
-    * leo project
-        * [leo_backend-db v0.14.2](https://github.com/leo-project/leo_backend_db.git)
-        * [leo_cache v0.4.16](https://github.com/leo-project/leo_cache.git)
-        * [leo_commons v0.14.9](https://github.com/leo-project/leo_commons.git)
-        * [leo_dcerl v0.2.7](https://github.com/leo-project/leo_dcerl.git)
-        * [leo_logger v0.12.6](https://github.com/leo-project/leo_logger.git)
-        * [leo_mcerl v0.2.9](https://github.com/leo-project/leo_mcerl.git)
-        * [leo_mq v0.12.23](https://github.com/leo-project/leo_mq.git)
-        * [leo_object_storage v0.14.8](https://github.com/leo-project/leo_object_storage.git)
-        * [leo_ordning_reda v0.8.18](https://github.com/leo-project/leo_ordning_reda.git)
-        * [leo_redundant_manager v1.2.6](https://github.com/leo-project/leo_redundant_manager.git)
-        * [leo_s3_libs v0.12.25](https://github.com/leo-project/leo_s3_libs.git)
-        * [leo_statistics v0.14.8](https://github.com/leo-project/leo_statistics.git)
-        * [leo_gateway v1.0.0-pre1](https://github.com/leo-project/leo_gateway.git)
-        * [leo_manager v1.0.0-pre1](https://github.com/leo-project/leo_manager.git)
-        * [leo_storage v1.0.0-pre1](https://github.com/leo-project/leo_storage.git)
-    * others
-        * [bitcask v1.6.4](https://github.com/basho/bitcask.git)
-        * [cowboy v0.8.6](https://github.com/extend/cowboy.git)
-        * [folsom v0.8.0](https://github.com/boundary/folsom.git)
-        * [jiffy v0.8.5](https://github.com/davisp/jiffy.git)
-        * [lz4 v0.1.1](https://github.com/leo-project/erlang-lz4.git) - forked from [szktty/erlang-lz4](https://github.com/szktty/erlng-lz4)
-
-
-0.16.8 (Dec 12, 2013)
-=====================
-
-* Improved
+
+### Used libraries
+#### Leo Project
+* [leo_backend-db v0.14.2](https://github.com/leo-project/leo_backend_db.git)
+* [leo_cache v0.4.16](https://github.com/leo-project/leo_cache.git)
+* [leo_commons v0.14.9](https://github.com/leo-project/leo_commons.git)
+* [leo_dcerl v0.2.7](https://github.com/leo-project/leo_dcerl.git)
+* [leo_logger v0.12.6](https://github.com/leo-project/leo_logger.git)
+* [leo_mcerl v0.2.9](https://github.com/leo-project/leo_mcerl.git)
+* [leo_mq v0.12.23](https://github.com/leo-project/leo_mq.git)
+* [leo_object_storage v0.14.8](https://github.com/leo-project/leo_object_storage.git)
+* [leo_ordning_reda v0.8.18](https://github.com/leo-project/leo_ordning_reda.git)
+* [leo_redundant_manager v1.2.6](https://github.com/leo-project/leo_redundant_manager.git)
+* [leo_s3_libs v0.12.25](https://github.com/leo-project/leo_s3_libs.git)
+* [leo_statistics v0.14.8](https://github.com/leo-project/leo_statistics.git)
+* [leo_gateway v1.0.0-pre1](https://github.com/leo-project/leo_gateway.git)
+* [leo_manager v1.0.0-pre1](https://github.com/leo-project/leo_manager.git)
+* [leo_storage v1.0.0-pre1](https://github.com/leo-project/leo_storage.git)
+
+#### Others
+* [bitcask v1.6.4](https://github.com/basho/bitcask.git)
+* [cowboy v0.8.6](https://github.com/extend/cowboy.git)
+* [folsom v0.8.0](https://github.com/boundary/folsom.git)
+* [jiffy v0.8.5](https://github.com/davisp/jiffy.git)
+* [lz4 v0.1.1](https://github.com/leo-project/erlang-lz4.git) - forked from [szktty/erlang-lz4](https://github.com/szktty/erlng-lz4)
+
+
+## 0.16.8 (Dec 12, 2013)
+### Improvements
   * [#109](https://github.com/leo-project/leofs/issues/109) Moved to "ini-file" configuration, which no longer use Erlang-specific syntax. Using [cuttlefish](https://github.com/basho/cuttlefish) to realize this function.
   * [#110](https://github.com/leo-project/leofs/issues/110) Supported [erlcloud](https://github.com/gleber/erlcloud) for Erlang users
   * [Supported Mac OS X](https://github.com/leo-project/libcutil/pull/2) which was contributed from Jeff Li
-* Fixed Bugs
+
+### Fixed Bugs
   * [#102](https://github.com/leo-project/leofs/issues/102) Happened timeout when uploading a large object
   * [#108](https://github.com/leo-project/leofs/issues/108) Happened not relocation of object(s) when removing a node and executing rebalance then add same node
   * [#111](https://github.com/leo-project/leofs/issues/111) Could not upload large size file
   * Fixed that not migrated "Bucket Table"
   * Fixed that an exception of compaction happened rarely
-* Used libraries
-    * leo project
-        * [leo_backend-db v0.14.2](https://github.com/leo-project/leo_backend_db.git)
-        * [leo_cache v0.4.16](https://github.com/leo-project/leo_cache.git)
-        * [leo_commons v0.14.9](https://github.com/leo-project/leo_commons.git)
-        * [leo_dcerl v0.2.7](https://github.com/leo-project/leo_dcerl.git)
-        * [leo_logger v0.12.6](https://github.com/leo-project/leo_logger.git)
-        * [leo_mcerl v0.2.9](https://github.com/leo-project/leo_mcerl.git)
-        * [leo_mq v0.12.22](https://github.com/leo-project/leo_mq.git)
-        * [leo_object_storage v0.14.8](https://github.com/leo-project/leo_object_storage.git)
-        * [leo_ordning_reda v0.8.18](https://github.com/leo-project/leo_ordning_reda.git)
-        * [leo_redundant_manager v1.2.5](https://github.com/leo-project/leo_redundant_manager.git)
-        * [leo_s3_libs v0.12.24](https://github.com/leo-project/leo_s3_libs.git)
-        * [leo_statistics v0.14.7](https://github.com/leo-project/leo_statistics.git)
-        * [leo_gateway v0.16.8](https://github.com/leo-project/leo_gateway.git)
-        * [leo_manager v0.16.8](https://github.com/leo-project/leo_manager.git)
-        * [leo_storage v0.16.8](https://github.com/leo-project/leo_storage.git)
-    * others
-        * [bitcask v1.6.4](https://github.com/basho/bitcask.git)
-        * [cowboy v0.8.6](https://github.com/extend/cowboy.git)
-        * [folsom](https://github.com/boundary/folsom.git)
-        * [jiffy](https://github.com/davisp/jiffy.git)
-        * [lz4 v0.1.1](https://github.com/leo-project/erlang-lz4.git) - forked from [szktty/erlang-lz4](https://github.com/szktty/erlng-lz4)
-
-
-0.16.5 (Nov 26, 2013)
-=====================
-
-* Improved
+
+### Used libraries
+#### Leo Project
+* [leo_backend-db v0.14.2](https://github.com/leo-project/leo_backend_db.git)
+* [leo_cache v0.4.16](https://github.com/leo-project/leo_cache.git)
+* [leo_commons v0.14.9](https://github.com/leo-project/leo_commons.git)
+* [leo_dcerl v0.2.7](https://github.com/leo-project/leo_dcerl.git)
+* [leo_logger v0.12.6](https://github.com/leo-project/leo_logger.git)
+* [leo_mcerl v0.2.9](https://github.com/leo-project/leo_mcerl.git)
+* [leo_mq v0.12.22](https://github.com/leo-project/leo_mq.git)
+* [leo_object_storage v0.14.8](https://github.com/leo-project/leo_object_storage.git)
+* [leo_ordning_reda v0.8.18](https://github.com/leo-project/leo_ordning_reda.git)
+* [leo_redundant_manager v1.2.5](https://github.com/leo-project/leo_redundant_manager.git)
+* [leo_s3_libs v0.12.24](https://github.com/leo-project/leo_s3_libs.git)
+* [leo_statistics v0.14.7](https://github.com/leo-project/leo_statistics.git)
+* [leo_gateway v0.16.8](https://github.com/leo-project/leo_gateway.git)
+* [leo_manager v0.16.8](https://github.com/leo-project/leo_manager.git)
+* [leo_storage v0.16.8](https://github.com/leo-project/leo_storage.git)
+
+#### Others
+* [bitcask v1.6.4](https://github.com/basho/bitcask.git)
+* [cowboy v0.8.6](https://github.com/extend/cowboy.git)
+* [folsom](https://github.com/boundary/folsom.git)
+* [jiffy](https://github.com/davisp/jiffy.git)
+* [lz4 v0.1.1](https://github.com/leo-project/erlang-lz4.git) - forked from [szktty/erlang-lz4](https://github.com/szktty/erlng-lz4)
+
+
+## 0.16.5 (Nov 26, 2013)
+### Improvements
    * S3-API related
-      * [#103] (https://github.com/leo-project/leofs/issues/103) Able to change password on Manager console
-      * [#105] (https://github.com/leo-project/leofs/issues/105) Able to change an owner of a bucket
-      * [#106] (https://github.com/leo-project/leofs/issues/106) Rename *set-endpoint* to *add-endpoint* in order to unify it and other commands
-      * Multicast *update-acl* to Gateway's node(s)
-      * Multicast *delete-bucket* to Gateway's node(s)
+  * [#103] (https://github.com/leo-project/leofs/issues/103) Able to change password on Manager console
+  * [#105] (https://github.com/leo-project/leofs/issues/105) Able to change an owner of a bucket
+  * [#106] (https://github.com/leo-project/leofs/issues/106) Rename *set-endpoint* to *add-endpoint* in order to unify it and other commands
+  * Multicast *update-acl* to Gateway's node(s)
+  * Multicast *delete-bucket* to Gateway's node(s)
    * Other
-      * Revised that manage redundant nodes toward the multi data center replication
-        * Supported that manage previous and current members in a cluster in order not to happen lost data during the period of relocation of data
-        * Able to recover that Manager failed to send massage of relocation from Manager to Storage(s)
-        * Reduced costs of relocation of data than previous version
-      * [#98] (https://github.com/leo-project/leofs/issues/98) Made a bucket name compatible with the AWS-S3 naming rule of US-region
-      * [#99] (https://github.com/leo-project/leofs/issues/99) Able to set log-directory of *leo-redundant-manager*
-      * Supported Ubuntu-13.10 (include Ubuntu Server 13.10)
-* Fixed Bugs
+  * Revised that manage redundant nodes toward the multi data center replication
+    * Supported that manage previous and current members in a cluster in order not to happen lost data during the period of relocation of data
+    * Able to recover that Manager failed to send massage of relocation from Manager to Storage(s)
+    * Reduced costs of relocation of data than previous version
+  * [#98] (https://github.com/leo-project/leofs/issues/98) Made a bucket name compatible with the AWS-S3 naming rule of US-region
+  * [#99] (https://github.com/leo-project/leofs/issues/99) Able to set log-directory of *leo-redundant-manager*
+  * Supported Ubuntu-13.10 (include Ubuntu Server 13.10)
+
+### Fixed Bugs
   * [#94] (https://github.com/leo-project/leofs/issues/94) Happened an error when parsing XML document with S3's Java-Client
   * [#95] (https://github.com/leo-project/leofs/issues/95) Could not resume storage node
   * [#96] (https://github.com/leo-project/leofs/issues/96) Happened an error when Gateway is requested from *boto*
   * [#97] (https://github.com/leo-project/leofs/issues/97) Could not upload an object when including a bucket name in a path
   * [#100] (https://github.com/leo-project/leofs/issues/100) Broken records after update from 0.14.9 to 0.16.0
-* Used libraries
-    * leo project
-        * [leo_backend-db v0.14.1](https://github.com/leo-project/leo_backend_db.git)
-        * [leo_cache v0.4.14](https://github.com/leo-project/leo_cache.git)
-        * [leo_commons v0.14.8](https://github.com/leo-project/leo_commons.git)
-        * [leo_dcerl v0.2.5](https://github.com/leo-project/leo_dcerl.git)
-        * [leo_logger v0.12.5](https://github.com/leo-project/leo_logger.git)
-        * [leo_mcerl v0.2.7](https://github.com/leo-project/leo_mcerl.git)
-        * [leo_mq v0.12.21](https://github.com/leo-project/leo_mq.git)
-        * [leo_object_storage v0.14.7](https://github.com/leo-project/leo_object_storage.git)
-        * [leo_ordning_reda v0.8.17](https://github.com/leo-project/leo_ordning_reda.git)
-        * [leo_redundant_manager v1.2.3](https://github.com/leo-project/leo_redundant_manager.git)
-        * [leo_s3_libs v0.12.21](https://github.com/leo-project/leo_s3_libs.git)
-        * [leo_statistics v0.14.6](https://github.com/leo-project/leo_statistics.git)
-        * [leo_gateway v0.16.5](https://github.com/leo-project/leo_gateway.git)
-        * [leo_manager v0.16.5](https://github.com/leo-project/leo_manager.git)
-        * [leo_storage v0.16.5](https://github.com/leo-project/leo_storage.git)
-    * others
-        * [bitcask v1.6.2](https://github.com/basho/bitcask.git)
-        * [cowboy v0.8.6](https://github.com/extend/cowboy.git)
-        * [folsom](https://github.com/boundary/folsom.git)
-        * [jiffy](https://github.com/davisp/jiffy.git)
-        * [lz4 v0.1.1](https://github.com/leo-project/erlang-lz4.git) - forked from [szktty/erlang-lz4](https://github.com/szktty/erlng-lz4)
-
-
-0.16.0 (Oct 25, 2013)
-=====================
-
-* New Features
-    * Gateway
-        * Supported GET/PUT ACL a Bucket [S3-API]
-        * (Beta) Able to output access-logs to Elasticsearch in order to realize to access-log analysis with Kibana
-    * Other
-        * Implemented SmartOS packager (Contributed by Heinz N. Gies - [Project FiFo](http://project-fifo.net/))
-* Improved
-    * Manager
-        * Supported single 'Manager'
-        * Supported to check # of detached node before executing detach-command
-* Used libraries
-    * leo project
-        * [leo_backend-db v0.14.1](https://github.com/leo-project/leo_backend_db.git)
-        * [leo_cache v0.4.13](https://github.com/leo-project/leo_cache.git)
-        * [leo_commons v0.14.8](https://github.com/leo-project/leo_commons.git)
-        * [leo_dcerl v0.2.4](https://github.com/leo-project/leo_dcerl.git)
-        * [leo_logger v0.12.5](https://github.com/leo-project/leo_logger.git)
-        * [leo_mcerl v0.2.6](https://github.com/leo-project/leo_mcerl.git)
-        * [leo_mq v0.12.20](https://github.com/leo-project/leo_mq.git)
-        * [leo_object_storage v0.14.7](https://github.com/leo-project/leo_object_storage.git)
-        * [leo_ordning_reda v0.8.17](https://github.com/leo-project/leo_ordning_reda.git)
-        * [leo_redundant_manager v1.0.4](https://github.com/leo-project/leo_redundant_manager.git)
-        * [leo_s3_libs v0.12.17](https://github.com/leo-project/leo_s3_libs.git)
-        * [leo_statistics v0.14.6](https://github.com/leo-project/leo_statistics.git)
-        * [leo_gateway v0.16.0](https://github.com/leo-project/leo_gateway.git)
-        * [leo_manager v0.16.0](https://github.com/leo-project/leo_manager.git)
-        * [leo_storage v0.16.0](https://github.com/leo-project/leo_storage.git)
-    * others
-        * [bitcask v1.6.2](https://github.com/basho/bitcask.git)
-        * [cowboy v0.8.6](https://github.com/extend/cowboy.git)
-        * [folsom](https://github.com/boundary/folsom.git)
-        * [jiffy](https://github.com/davisp/jiffy.git)
-        * [lz4 v0.1.1](https://github.com/leo-project/erlang-lz4.git) - forked from [szktty/erlang-lz4](https://github.com/szktty/erlng-lz4)
-
-
-0.14.9 (Sep 27, 2013)
-=====================
-
-* Improved
-    * Supported Erlang/OTP R16B02
-    * Increased performance of leo_redundant_manager
-
-* Used libraries
-    * leo project
-        * [leo_backend-db v0.14.0](https://github.com/leo-project/leo_backend_db.git)
-        * [leo_cache v0.4.12](https://github.com/leo-project/leo_cache.git)
-        * [leo_commons v0.14.6](https://github.com/leo-project/leo_commons.git)
-        * [leo_dcerl v0.2.4](https://github.com/leo-project/leo_dcerl.git)
-        * [leo_logger v0.12.3](https://github.com/leo-project/leo_logger.git)
-        * [leo_mcerl v0.2.6](https://github.com/leo-project/leo_mcerl.git)
-        * [leo_mq v0.12.19](https://github.com/leo-project/leo_mq.git)
-        * [leo_object_storage v0.14.6](https://github.com/leo-project/leo_object_storage.git)
-        * [leo_ordning_reda v0.8.16](https://github.com/leo-project/leo_ordning_reda.git)
-        * [leo_redundant_manager v1.0.3](https://github.com/leo-project/leo_redundant_manager.git)
-        * [leo_s3_libs v0.12.15](https://github.com/leo-project/leo_s3_libs.git)
-        * [leo_statistics v0.14.5](https://github.com/leo-project/leo_statistics.git)
-        * [leo_gateway v0.14.14](https://github.com/leo-project/leo_gateway.git)
-        * [leo_manager v0.14.9](https://github.com/leo-project/leo_manager.git)
-        * [leo_storage v0.14.7](https://github.com/leo-project/leo_storage.git)
-    * others
-        * [bitcask v1.6.2](https://github.com/basho/bitcask.git)
-        * [cowboy v0.8.6](https://github.com/extend/cowboy.git)
-        * [folsom](https://github.com/boundary/folsom.git)
-        * [jiffy](https://github.com/davisp/jiffy.git)
-        * [lz4 v0.1.1](https://github.com/leo-project/erlang-lz4.git) - forked from [szktty/erlang-lz4](https://github.com/szktty/erlng-lz4)
-
-
-
-0.14.8 (Sep 12, 2013)
-=====================
-
-* Bugs Fixed
-    * Gateway
-        * Deletion failed with s3cmd in the case of not existed a targate file
-        * OOM with access-log output
-    * Manager
-        * Start failed in the case of not reached the message from the Manager to storage-node(s)
-        * Not removed a member(storage-node) when its status was 'attached'
-
-* Used libraries
-    * leo project
-        * [leo_backend-db v0.12.17](https://github.com/leo-project/leo_backend_db.git)
-        * [leo_cache v0.4.11](https://github.com/leo-project/leo_cache.git)
-        * [leo_commons v0.14.4](https://github.com/leo-project/leo_commons.git)
-        * [leo_dcerl v0.2.3](https://github.com/leo-project/leo_dcerl.git)
-        * [leo_logger v0.12.2](https://github.com/leo-project/leo_logger.git)
-        * [leo_mcerl v0.2.5](https://github.com/leo-project/leo_mcerl.git)
-        * [leo_mq v0.12.18](https://github.com/leo-project/leo_mq.git)
-        * [leo_object_storage v0.14.5](https://github.com/leo-project/leo_object_storage.git)
-        * [leo_ordning_reda v0.8.15](https://github.com/leo-project/leo_ordning_reda.git)
-        * [leo_redundant_manager v1.0.2](https://github.com/leo-project/leo_redundant_manager.git)
-        * [leo_s3_libs v0.12.14](https://github.com/leo-project/leo_s3_libs.git)
-        * [leo_statistics v0.14.4](https://github.com/leo-project/leo_statistics.git)
-        * [leo_gateway v0.14.13](https://github.com/leo-project/leo_gateway.git)
-        * [leo_manager v0.14.8](https://github.com/leo-project/leo_manager.git)
-        * [leo_storage v0.14.6](https://github.com/leo-project/leo_storage.git)
-    * others
-        * [bitcask v1.6.2](https://github.com/basho/bitcask.git)
-        * [cowboy v0.8.6](https://github.com/extend/cowboy.git)
-        * [folsom](https://github.com/boundary/folsom.git)
-        * [jiffy](https://github.com/davisp/jiffy.git)
-        * [lz4 v0.1.1](https://github.com/leo-project/erlang-lz4.git) - forked from [szktty/erlang-lz4](https://github.com/szktty/erlng-lz4)
-
-
-0.14.7 (Aug 23, 2013)
-=====================
-
-* Improved
-    * Gateway
-        * Able to output access-log
-
-* Used libraries
-    * leo project
-        * [leo_backend-db v0.12.17](https://github.com/leo-project/leo_backend_db.git)
-        * [leo_cache v0.4.10](https://github.com/leo-project/leo_cache.git)
-        * [leo_commons v0.14.4](https://github.com/leo-project/leo_commons.git)
-        * [leo_dcerl v0.2.3](https://github.com/leo-project/leo_dcerl.git)
-        * [leo_logger v0.12.1](https://github.com/leo-project/leo_logger.git)
-        * [leo_mcerl v0.2.4](https://github.com/leo-project/leo_mcerl.git)
-        * [leo_mq v0.12.18](https://github.com/leo-project/leo_mq.git)
-        * [leo_object_storage v0.14.5](https://github.com/leo-project/leo_object_storage.git)
-        * [leo_ordning_reda v0.8.15](https://github.com/leo-project/leo_ordning_reda.git)
-        * [leo_redundant_manager v1.0.2](https://github.com/leo-project/leo_redundant_manager.git)
-        * [leo_s3_libs v0.12.14](https://github.com/leo-project/leo_s3_libs.git)
-        * [leo_statistics v0.14.4](https://github.com/leo-project/leo_statistics.git)
-        * [leo_gateway v0.14.12](https://github.com/leo-project/leo_gateway.git)
-        * [leo_manager v0.14.7](https://github.com/leo-project/leo_manager.git)
-        * [leo_storage v0.14.5](https://github.com/leo-project/leo_storage.git)
-    * others
-        * [bitcask v1.6.2](https://github.com/basho/bitcask.git)
-        * [cowboy v0.8.6](https://github.com/extend/cowboy.git)
-        * [folsom](https://github.com/boundary/folsom.git)
-        * [jiffy](https://github.com/davisp/jiffy.git)
-        * [lz4 v0.1.1](https://github.com/leo-project/erlang-lz4.git) - forked from [szktty/erlang-lz4](https://github.com/szktty/erlng-lz4)
-
-
-0.14.6 (July 11, 2013)
-======================
-
-* Improved
-    * Able to set the max number of requests allowed in a single keep-alive session
-
-* Bugs Fixed
-    * Gateway
-        * Fixed to respond HTTP-headers properly when using *disk-cache*
-    * Manager
-        * Fixed changed status from *running* to *restarted* when restarted leo-manager
-
-* Used libraries
-    * leo project
-        * [leo_backend-db v0.12.17](https://github.com/leo-project/leo_backend_db.git)
-        * [leo_cache v0.4.10](https://github.com/leo-project/leo_cache.git)
-        * [leo_commons v0.14.4](https://github.com/leo-project/leo_commons.git)
-        * [leo_dcerl v0.2.3](https://github.com/leo-project/leo_dcerl.git)
-        * [leo_logger v0.10.12](https://github.com/leo-project/leo_logger.git)
-        * [leo_mcerl v0.2.4](https://github.com/leo-project/leo_mcerl.git)
-        * [leo_mq v0.12.18](https://github.com/leo-project/leo_mq.git)
-        * [leo_object_storage v0.14.5](https://github.com/leo-project/leo_object_storage.git)
-        * [leo_ordning_reda v0.8.15](https://github.com/leo-project/leo_ordning_reda.git)
-        * [leo_redundant_manager v1.0.2](https://github.com/leo-project/leo_redundant_manager.git)
-        * [leo_s3_libs v0.12.14](https://github.com/leo-project/leo_s3_libs.git)
-        * [leo_statistics v0.14.4](https://github.com/leo-project/leo_statistics.git)
-        * [leo_gateway v0.14.11](https://github.com/leo-project/leo_gateway.git)
-        * [leo_manager v0.14.6](https://github.com/leo-project/leo_manager.git)
-        * [leo_storage v0.14.4](https://github.com/leo-project/leo_storage.git)
-    * others
-        * [bitcask v1.6.2](https://github.com/basho/bitcask.git)
-        * [cowboy v0.8.6](https://github.com/extend/cowboy.git)
-        * [folsom](https://github.com/boundary/folsom.git)
-        * [jiffy](https://github.com/davisp/jiffy.git)
-        * [lz4 v0.1.1](https://github.com/leo-project/erlang-lz4.git) - forked from [szktty/erlang-lz4](https://github.com/szktty/erlng-lz4)
-
-
-0.14.5 (July 8, 2013)
-=====================
-
-* Bugs Fixed
-    * Gateway
-        * Gateways may respond an HTTP response with a wrong MIME type as "plain/text" when requested an uppercase filename extension such as "*.JPG" and "*.PNG" from clients
-        * Fixed an error handlings properly when processing a large file with disk cache
-
-* Used libraries
-    * leo project
-        * [leo_backend-db v0.12.17](https://github.com/leo-project/leo_backend_db.git)
-        * [leo_cache v0.4.10](https://github.com/leo-project/leo_cache.git)
-        * [leo_commons v0.14.4](https://github.com/leo-project/leo_commons.git)
-        * [leo_dcerl v0.2.3](https://github.com/leo-project/leo_dcerl.git)
-        * [leo_logger v0.10.12](https://github.com/leo-project/leo_logger.git)
-        * [leo_mcerl v0.2.4](https://github.com/leo-project/leo_mcerl.git)
-        * [leo_mq v0.12.18](https://github.com/leo-project/leo_mq.git)
-        * [leo_object_storage v0.14.5](https://github.com/leo-project/leo_object_storage.git)
-        * [leo_ordning_reda v0.8.15](https://github.com/leo-project/leo_ordning_reda.git)
-        * [leo_redundant_manager v1.0.2](https://github.com/leo-project/leo_redundant_manager.git)
-        * [leo_s3_libs v0.12.14](https://github.com/leo-project/leo_s3_libs.git)
-        * [leo_statistics v0.14.4](https://github.com/leo-project/leo_statistics.git)
-        * [leo_gateway v0.14.10](https://github.com/leo-project/leo_gateway.git)
-        * [leo_manager v0.14.5](https://github.com/leo-project/leo_manager.git)
-        * [leo_storage v0.14.4](https://github.com/leo-project/leo_storage.git)
-    * others
-        * [bitcask v1.6.2](https://github.com/basho/bitcask.git)
-        * [cowboy v0.8.6](https://github.com/extend/cowboy.git)
-        * [folsom](https://github.com/boundary/folsom.git)
-        * [jiffy](https://github.com/davisp/jiffy.git)
-        * [lz4 v0.1.1](https://github.com/leo-project/erlang-lz4.git) - forked from [szktty/erlang-lz4](https://github.com/szktty/erlng-lz4)
-
-
-0.14.4 (June 28, 2013)
-=======================
-
-* Improved
-    * Supported [Erlang/OTP R16B01](http://www.erlang.org/news/54)
-    * Gateway
-        * Optimize the slab size for normal use cases
-
-* Used libraries
-    * leo project
-        * [leo_backend-db v0.12.16](https://github.com/leo-project/leo_backend_db.git)
-        * [leo_cache v0.4.9](https://github.com/leo-project/leo_cache.git)
-        * [leo_commons v0.14.3](https://github.com/leo-project/leo_commons.git)
-        * [leo_dcerl v0.2.3](https://github.com/leo-project/leo_dcerl.git)
-        * [leo_logger v0.10.11](https://github.com/leo-project/leo_logger.git)
-        * [leo_mcerl v0.2.4](https://github.com/leo-project/leo_mcerl.git)
-        * [leo_mq v0.12.17](https://github.com/leo-project/leo_mq.git)
-        * [leo_object_storage v0.14.4](https://github.com/leo-project/leo_object_storage.git)
-        * [leo_ordning_reda v0.8.14](https://github.com/leo-project/leo_ordning_reda.git)
-        * [leo_redundant_manager v1.0.1](https://github.com/leo-project/leo_redundant_manager.git)
-        * [leo_s3_libs v0.12.13](https://github.com/leo-project/leo_s3_libs.git)
-        * [leo_statistics v0.14.3](https://github.com/leo-project/leo_statistics.git)
-        * [leo_gateway v0.14.7](https://github.com/leo-project/leo_gateway.git)
-        * [leo_manager v0.14.3](https://github.com/leo-project/leo_manager.git)
-        * [leo_storage v0.14.3](https://github.com/leo-project/leo_storage.git)
-    * others
-        * [bitcask v1.6.2](https://github.com/basho/bitcask.git)
-        * [cowboy v0.8.6](https://github.com/extend/cowboy.git)
-        * [folsom](https://github.com/boundary/folsom.git)
-        * [jiffy](https://github.com/davisp/jiffy.git)
-        * [lz4 v0.1.1](https://github.com/leo-project/erlang-lz4.git) - forked from [szktty/erlang-lz4](https://github.com/szktty/erlng-lz4)
-
-
-0.14.3 (June 21, 2013)
-=======================
-
-* Improved
-    * Improved redundant-manager's performance when retrieving redundancies by up to 20%
-        * Changed method of retrieving redundancies from *ets* to worker-processes
-    * Make a parameter of consumption of queue's message interval into the application config
-    * Replace obsolete functions *crypto:sha|md5* with *crypto:hash*
-
-* Fixed Bugs
-    * Manager
-        * Some problem with bucket names format
-    * Storage
-        * The number of queue messages can be wrong value
-            * Needed to call *bitcask:merge/1* after relaunch the storage process
-        * Compaction-function can fail - "did not match data" when a target file is corrupted
-
-* Used libraries
-    * leo project
-        * [leo_backend-db v0.12.16](https://github.com/leo-project/leo_backend_db.git)
-        * [leo_cache v0.4.8](https://github.com/leo-project/leo_cache.git)
-        * [leo_commons v0.14.3](https://github.com/leo-project/leo_commons.git)
-        * [leo_dcerl v0.2.3](https://github.com/leo-project/leo_dcerl.git)
-        * [leo_logger v0.10.11](https://github.com/leo-project/leo_logger.git)
-        * [leo_mcerl v0.2.3](https://github.com/leo-project/leo_mcerl.git)
-        * [leo_mq v0.12.17](https://github.com/leo-project/leo_mq.git)
-        * [leo_object_storage v0.14.4](https://github.com/leo-project/leo_object_storage.git)
-        * [leo_ordning_reda v0.8.14](https://github.com/leo-project/leo_ordning_reda.git)
-        * [leo_redundant_manager v1.0.1](https://github.com/leo-project/leo_redundant_manager.git)
-        * [leo_s3_libs v0.12.13](https://github.com/leo-project/leo_s3_libs.git)
-        * [leo_statistics v0.14.3](https://github.com/leo-project/leo_statistics.git)
-        * [leo_gateway v0.14.5](https://github.com/leo-project/leo_gateway.git)
-        * [leo_manager v0.14.3](https://github.com/leo-project/leo_manager.git)
-        * [leo_storage v0.14.3](https://github.com/leo-project/leo_storage.git)
-    * others
-        * [bitcask v1.6.2](https://github.com/basho/bitcask.git)
-        * [cowboy v0.8.6](https://github.com/extend/cowboy.git)
-        * [folsom](https://github.com/boundary/folsom.git)
-        * [jiffy](https://github.com/davisp/jiffy.git)
-        * [lz4 v0.1.1](https://github.com/leo-project/erlang-lz4.git) - forked from [szktty/erlang-lz4](https://github.com/szktty/erlng-lz4)
-
-
-0.14.2 (June 7, 2013)
-=======================
-
-* New Features
-    * Supported rack-awareness replica placement
-
-* Improved
-    * Gateway
-        * Improved cache-libs, which are mem-cache and disc-cache.
-            * Refactoring codes - Getting rid of duplicate codes to "libcutil"
-            * Using file:sendfile/2 when retrieving an object from disk cache(dcerl)
-        * Improve S3-API's compatibility
-            * Supported "Range request API" for a large object
-            * Supported retrieving object-list
-        * Upgrade Cowboy to v0.8.5
-    * Storage
-        * Improved data-compaction
-            * Performance tuning
-            * Avoid polluting OS page caches during compaction
-        * Modified the launch process
-            * Able to retry connection with manager(s)
-    * Manager
-        * Supported to Able to remove gateway-node from manager's console when the state of specified node is ‘stop’
-        * Supported system-data backup/restore (mnesia)
-        * Supported taking over manager(s) for affected hardware failure
-        * Supported taking over storage-node when having attach/detach nodes in operation
-            * Able to take over from detach-node's files to attach-node
-
-* Fixed Bugs
-    * Gateway
-        * Reply empty response unintentionally when using some s3-clients
-
-* Used libraries
-    * leo project
-        * [leo_backend-db v0.12.14](https://github.com/leo-project/leo_backend_db.git)
-        * [leo_cache v0.4.7](https://github.com/leo-project/leo_cache.git)
-        * [leo_commons v0.14.1](https://github.com/leo-project/leo_commons.git)
-        * [leo_dcerl v0.2.2](https://github.com/leo-project/leo_dcerl.git)
-        * [leo_logger v0.10.10](https://github.com/leo-project/leo_logger.git)
-        * [leo_mcerl v0.2.2](https://github.com/leo-project/leo_mcerl.git)
-        * [leo_mq v0.12.15](https://github.com/leo-project/leo_mq.git)
-        * [leo_object_storage v0.14.3](https://github.com/leo-project/leo_object_storage.git)
-        * [leo_ordning_reda v0.8.13](https://github.com/leo-project/leo_ordning_reda.git)
-        * [leo_redundant_manager v0.14.2](https://github.com/leo-project/leo_redundant_manager.git)
-        * [leo_s3_libs v0.12.10](https://github.com/leo-project/leo_s3_libs.git)
-        * [leo_statistics v0.14.2](https://github.com/leo-project/leo_statistics.git)
-        * [leo_gateway v0.14.4](https://github.com/leo-project/leo_gateway.git)
-        * [leo_manager v0.14.2](https://github.com/leo-project/leo_manager.git)
-        * [leo_storage v0.14.2](https://github.com/leo-project/leo_storage.git)
-    * others
-        * [bitcask v1.6.2](https://github.com/basho/bitcask.git)
-        * [cowboy v0.8.5](https://github.com/extend/cowboy.git)
-        * [folsom](https://github.com/boundary/folsom.git)
-        * [jiffy](https://github.com/davisp/jiffy.git)
-        * [lz4 v0.1.1](https://github.com/leo-project/erlang-lz4.git) - forked from [szktty/erlang-lz4](https://github.com/szktty/erlng-lz4)
-
-
-0.14.1-1 (May 8, 2013)
-=======================
-
-* Improved
-    * Gateway
+
+### Used libraries
+#### Leo Project
+* [leo_backend-db v0.14.1](https://github.com/leo-project/leo_backend_db.git)
+* [leo_cache v0.4.14](https://github.com/leo-project/leo_cache.git)
+* [leo_commons v0.14.8](https://github.com/leo-project/leo_commons.git)
+* [leo_dcerl v0.2.5](https://github.com/leo-project/leo_dcerl.git)
+* [leo_logger v0.12.5](https://github.com/leo-project/leo_logger.git)
+* [leo_mcerl v0.2.7](https://github.com/leo-project/leo_mcerl.git)
+* [leo_mq v0.12.21](https://github.com/leo-project/leo_mq.git)
+* [leo_object_storage v0.14.7](https://github.com/leo-project/leo_object_storage.git)
+* [leo_ordning_reda v0.8.17](https://github.com/leo-project/leo_ordning_reda.git)
+* [leo_redundant_manager v1.2.3](https://github.com/leo-project/leo_redundant_manager.git)
+* [leo_s3_libs v0.12.21](https://github.com/leo-project/leo_s3_libs.git)
+* [leo_statistics v0.14.6](https://github.com/leo-project/leo_statistics.git)
+* [leo_gateway v0.16.5](https://github.com/leo-project/leo_gateway.git)
+* [leo_manager v0.16.5](https://github.com/leo-project/leo_manager.git)
+* [leo_storage v0.16.5](https://github.com/leo-project/leo_storage.git)
+
+#### Others
+* [bitcask v1.6.2](https://github.com/basho/bitcask.git)
+* [cowboy v0.8.6](https://github.com/extend/cowboy.git)
+* [folsom](https://github.com/boundary/folsom.git)
+* [jiffy](https://github.com/davisp/jiffy.git)
+* [lz4 v0.1.1](https://github.com/leo-project/erlang-lz4.git) - forked from [szktty/erlang-lz4](https://github.com/szktty/erlng-lz4)
+
+
+## 0.16.0 (Oct 25, 2013)
+### New Features
+* Gateway
+    * Supported GET/PUT ACL a Bucket [S3-API]
+    * (Beta) Able to output access-logs to Elasticsearch in order to realize to access-log analysis with Kibana
+* Other
+    * Implemented SmartOS packager (Contributed by Heinz N. Gies - [Project FiFo](http://project-fifo.net/))
+
+### Improvements
+* Manager
+    * Supported single 'Manager'
+    * Supported to check # of detached node before executing detach-command
+
+### Used libraries
+#### Leo Project
+* [leo_backend-db v0.14.1](https://github.com/leo-project/leo_backend_db.git)
+* [leo_cache v0.4.13](https://github.com/leo-project/leo_cache.git)
+* [leo_commons v0.14.8](https://github.com/leo-project/leo_commons.git)
+* [leo_dcerl v0.2.4](https://github.com/leo-project/leo_dcerl.git)
+* [leo_logger v0.12.5](https://github.com/leo-project/leo_logger.git)
+* [leo_mcerl v0.2.6](https://github.com/leo-project/leo_mcerl.git)
+* [leo_mq v0.12.20](https://github.com/leo-project/leo_mq.git)
+* [leo_object_storage v0.14.7](https://github.com/leo-project/leo_object_storage.git)
+* [leo_ordning_reda v0.8.17](https://github.com/leo-project/leo_ordning_reda.git)
+* [leo_redundant_manager v1.0.4](https://github.com/leo-project/leo_redundant_manager.git)
+* [leo_s3_libs v0.12.17](https://github.com/leo-project/leo_s3_libs.git)
+* [leo_statistics v0.14.6](https://github.com/leo-project/leo_statistics.git)
+* [leo_gateway v0.16.0](https://github.com/leo-project/leo_gateway.git)
+* [leo_manager v0.16.0](https://github.com/leo-project/leo_manager.git)
+* [leo_storage v0.16.0](https://github.com/leo-project/leo_storage.git)
+
+#### Others
+* [bitcask v1.6.2](https://github.com/basho/bitcask.git)
+* [cowboy v0.8.6](https://github.com/extend/cowboy.git)
+* [folsom](https://github.com/boundary/folsom.git)
+* [jiffy](https://github.com/davisp/jiffy.git)
+* [lz4 v0.1.1](https://github.com/leo-project/erlang-lz4.git) - forked from [szktty/erlang-lz4](https://github.com/szktty/erlng-lz4)
+
+
+## 0.14.9 (Sep 27, 2013)
+### Improvements
+* Supported Erlang/OTP R16B02
+* Increased performance of leo_redundant_manager
+
+### Used libraries
+#### Leo Project
+* [leo_backend-db v0.14.0](https://github.com/leo-project/leo_backend_db.git)
+* [leo_cache v0.4.12](https://github.com/leo-project/leo_cache.git)
+* [leo_commons v0.14.6](https://github.com/leo-project/leo_commons.git)
+* [leo_dcerl v0.2.4](https://github.com/leo-project/leo_dcerl.git)
+* [leo_logger v0.12.3](https://github.com/leo-project/leo_logger.git)
+* [leo_mcerl v0.2.6](https://github.com/leo-project/leo_mcerl.git)
+* [leo_mq v0.12.19](https://github.com/leo-project/leo_mq.git)
+* [leo_object_storage v0.14.6](https://github.com/leo-project/leo_object_storage.git)
+* [leo_ordning_reda v0.8.16](https://github.com/leo-project/leo_ordning_reda.git)
+* [leo_redundant_manager v1.0.3](https://github.com/leo-project/leo_redundant_manager.git)
+* [leo_s3_libs v0.12.15](https://github.com/leo-project/leo_s3_libs.git)
+* [leo_statistics v0.14.5](https://github.com/leo-project/leo_statistics.git)
+* [leo_gateway v0.14.14](https://github.com/leo-project/leo_gateway.git)
+* [leo_manager v0.14.9](https://github.com/leo-project/leo_manager.git)
+* [leo_storage v0.14.7](https://github.com/leo-project/leo_storage.git)
+
+#### Others
+* [bitcask v1.6.2](https://github.com/basho/bitcask.git)
+* [cowboy v0.8.6](https://github.com/extend/cowboy.git)
+* [folsom](https://github.com/boundary/folsom.git)
+* [jiffy](https://github.com/davisp/jiffy.git)
+* [lz4 v0.1.1](https://github.com/leo-project/erlang-lz4.git) - forked from [szktty/erlang-lz4](https://github.com/szktty/erlng-lz4)
+
+
+
+## 0.14.8 (Sep 12, 2013)
+### Fixed Bugs
+* Gateway
+    * Deletion failed with s3cmd in the case of not existed a targate file
+    * OOM with access-log output
+* Manager
+    * Start failed in the case of not reached the message from the Manager to storage-node(s)
+    * Not removed a member(storage-node) when its status was 'attached'
+
+### Used libraries
+#### Leo Project
+* [leo_backend-db v0.12.17](https://github.com/leo-project/leo_backend_db.git)
+* [leo_cache v0.4.11](https://github.com/leo-project/leo_cache.git)
+* [leo_commons v0.14.4](https://github.com/leo-project/leo_commons.git)
+* [leo_dcerl v0.2.3](https://github.com/leo-project/leo_dcerl.git)
+* [leo_logger v0.12.2](https://github.com/leo-project/leo_logger.git)
+* [leo_mcerl v0.2.5](https://github.com/leo-project/leo_mcerl.git)
+* [leo_mq v0.12.18](https://github.com/leo-project/leo_mq.git)
+* [leo_object_storage v0.14.5](https://github.com/leo-project/leo_object_storage.git)
+* [leo_ordning_reda v0.8.15](https://github.com/leo-project/leo_ordning_reda.git)
+* [leo_redundant_manager v1.0.2](https://github.com/leo-project/leo_redundant_manager.git)
+* [leo_s3_libs v0.12.14](https://github.com/leo-project/leo_s3_libs.git)
+* [leo_statistics v0.14.4](https://github.com/leo-project/leo_statistics.git)
+* [leo_gateway v0.14.13](https://github.com/leo-project/leo_gateway.git)
+* [leo_manager v0.14.8](https://github.com/leo-project/leo_manager.git)
+* [leo_storage v0.14.6](https://github.com/leo-project/leo_storage.git)
+
+#### Others
+* [bitcask v1.6.2](https://github.com/basho/bitcask.git)
+* [cowboy v0.8.6](https://github.com/extend/cowboy.git)
+* [folsom](https://github.com/boundary/folsom.git)
+* [jiffy](https://github.com/davisp/jiffy.git)
+* [lz4 v0.1.1](https://github.com/leo-project/erlang-lz4.git) - forked from [szktty/erlang-lz4](https://github.com/szktty/erlng-lz4)
+
+
+## 0.14.7 (Aug 23, 2013)
+### Improvements
+* Gateway
+    * Able to output access-log
+
+### Used libraries
+#### Leo Project
+* [leo_backend-db v0.12.17](https://github.com/leo-project/leo_backend_db.git)
+* [leo_cache v0.4.10](https://github.com/leo-project/leo_cache.git)
+* [leo_commons v0.14.4](https://github.com/leo-project/leo_commons.git)
+* [leo_dcerl v0.2.3](https://github.com/leo-project/leo_dcerl.git)
+* [leo_logger v0.12.1](https://github.com/leo-project/leo_logger.git)
+* [leo_mcerl v0.2.4](https://github.com/leo-project/leo_mcerl.git)
+* [leo_mq v0.12.18](https://github.com/leo-project/leo_mq.git)
+* [leo_object_storage v0.14.5](https://github.com/leo-project/leo_object_storage.git)
+* [leo_ordning_reda v0.8.15](https://github.com/leo-project/leo_ordning_reda.git)
+* [leo_redundant_manager v1.0.2](https://github.com/leo-project/leo_redundant_manager.git)
+* [leo_s3_libs v0.12.14](https://github.com/leo-project/leo_s3_libs.git)
+* [leo_statistics v0.14.4](https://github.com/leo-project/leo_statistics.git)
+* [leo_gateway v0.14.12](https://github.com/leo-project/leo_gateway.git)
+* [leo_manager v0.14.7](https://github.com/leo-project/leo_manager.git)
+* [leo_storage v0.14.5](https://github.com/leo-project/leo_storage.git)
+
+#### Others
+* [bitcask v1.6.2](https://github.com/basho/bitcask.git)
+* [cowboy v0.8.6](https://github.com/extend/cowboy.git)
+* [folsom](https://github.com/boundary/folsom.git)
+* [jiffy](https://github.com/davisp/jiffy.git)
+* [lz4 v0.1.1](https://github.com/leo-project/erlang-lz4.git) - forked from [szktty/erlang-lz4](https://github.com/szktty/erlng-lz4)
+
+
+## 0.14.6 (July 11, 2013)
+### Improvements
+* Able to set the max number of requests allowed in a single keep-alive session
+
+### Fixed Bugs
+* Gateway
+    * Fixed to respond HTTP-headers properly when using *disk-cache*
+* Manager
+    * Fixed changed status from *running* to *restarted* when restarted leo-manager
+
+### Used libraries
+#### Leo Project
+* [leo_backend-db v0.12.17](https://github.com/leo-project/leo_backend_db.git)
+* [leo_cache v0.4.10](https://github.com/leo-project/leo_cache.git)
+* [leo_commons v0.14.4](https://github.com/leo-project/leo_commons.git)
+* [leo_dcerl v0.2.3](https://github.com/leo-project/leo_dcerl.git)
+* [leo_logger v0.10.12](https://github.com/leo-project/leo_logger.git)
+* [leo_mcerl v0.2.4](https://github.com/leo-project/leo_mcerl.git)
+* [leo_mq v0.12.18](https://github.com/leo-project/leo_mq.git)
+* [leo_object_storage v0.14.5](https://github.com/leo-project/leo_object_storage.git)
+* [leo_ordning_reda v0.8.15](https://github.com/leo-project/leo_ordning_reda.git)
+* [leo_redundant_manager v1.0.2](https://github.com/leo-project/leo_redundant_manager.git)
+* [leo_s3_libs v0.12.14](https://github.com/leo-project/leo_s3_libs.git)
+* [leo_statistics v0.14.4](https://github.com/leo-project/leo_statistics.git)
+* [leo_gateway v0.14.11](https://github.com/leo-project/leo_gateway.git)
+* [leo_manager v0.14.6](https://github.com/leo-project/leo_manager.git)
+* [leo_storage v0.14.4](https://github.com/leo-project/leo_storage.git)
+
+#### Others
+* [bitcask v1.6.2](https://github.com/basho/bitcask.git)
+* [cowboy v0.8.6](https://github.com/extend/cowboy.git)
+* [folsom](https://github.com/boundary/folsom.git)
+* [jiffy](https://github.com/davisp/jiffy.git)
+* [lz4 v0.1.1](https://github.com/leo-project/erlang-lz4.git) - forked from [szktty/erlang-lz4](https://github.com/szktty/erlng-lz4)
+
+
+## 0.14.5 (July 8, 2013)
+### FixedBugs
+* Gateway
+    * Gateways may respond an HTTP response with a wrong MIME type as "plain/text" when requested an uppercase filename extension such as "*.JPG" and "*.PNG" from clients
+    * Fixed an error handlings properly when processing a large file with disk cache
+
+### Used libraries
+#### Leo Project
+* [leo_backend-db v0.12.17](https://github.com/leo-project/leo_backend_db.git)
+* [leo_cache v0.4.10](https://github.com/leo-project/leo_cache.git)
+* [leo_commons v0.14.4](https://github.com/leo-project/leo_commons.git)
+* [leo_dcerl v0.2.3](https://github.com/leo-project/leo_dcerl.git)
+* [leo_logger v0.10.12](https://github.com/leo-project/leo_logger.git)
+* [leo_mcerl v0.2.4](https://github.com/leo-project/leo_mcerl.git)
+* [leo_mq v0.12.18](https://github.com/leo-project/leo_mq.git)
+* [leo_object_storage v0.14.5](https://github.com/leo-project/leo_object_storage.git)
+* [leo_ordning_reda v0.8.15](https://github.com/leo-project/leo_ordning_reda.git)
+* [leo_redundant_manager v1.0.2](https://github.com/leo-project/leo_redundant_manager.git)
+* [leo_s3_libs v0.12.14](https://github.com/leo-project/leo_s3_libs.git)
+* [leo_statistics v0.14.4](https://github.com/leo-project/leo_statistics.git)
+* [leo_gateway v0.14.10](https://github.com/leo-project/leo_gateway.git)
+* [leo_manager v0.14.5](https://github.com/leo-project/leo_manager.git)
+* [leo_storage v0.14.4](https://github.com/leo-project/leo_storage.git)
+
+#### Others
+* [bitcask v1.6.2](https://github.com/basho/bitcask.git)
+* [cowboy v0.8.6](https://github.com/extend/cowboy.git)
+* [folsom](https://github.com/boundary/folsom.git)
+* [jiffy](https://github.com/davisp/jiffy.git)
+* [lz4 v0.1.1](https://github.com/leo-project/erlang-lz4.git) - forked from [szktty/erlang-lz4](https://github.com/szktty/erlng-lz4)
+
+
+## 0.14.4 (June 28, 2013)
+### Improvements
+* Supported [Erlang/OTP R16B01](http://www.erlang.org/news/54)
+* Gateway
+    * Optimize the slab size for normal use cases
+
+### Used libraries
+#### Leo Project
+* [leo_backend-db v0.12.16](https://github.com/leo-project/leo_backend_db.git)
+* [leo_cache v0.4.9](https://github.com/leo-project/leo_cache.git)
+* [leo_commons v0.14.3](https://github.com/leo-project/leo_commons.git)
+* [leo_dcerl v0.2.3](https://github.com/leo-project/leo_dcerl.git)
+* [leo_logger v0.10.11](https://github.com/leo-project/leo_logger.git)
+* [leo_mcerl v0.2.4](https://github.com/leo-project/leo_mcerl.git)
+* [leo_mq v0.12.17](https://github.com/leo-project/leo_mq.git)
+* [leo_object_storage v0.14.4](https://github.com/leo-project/leo_object_storage.git)
+* [leo_ordning_reda v0.8.14](https://github.com/leo-project/leo_ordning_reda.git)
+* [leo_redundant_manager v1.0.1](https://github.com/leo-project/leo_redundant_manager.git)
+* [leo_s3_libs v0.12.13](https://github.com/leo-project/leo_s3_libs.git)
+* [leo_statistics v0.14.3](https://github.com/leo-project/leo_statistics.git)
+* [leo_gateway v0.14.7](https://github.com/leo-project/leo_gateway.git)
+* [leo_manager v0.14.3](https://github.com/leo-project/leo_manager.git)
+* [leo_storage v0.14.3](https://github.com/leo-project/leo_storage.git)
+
+#### Others
+* [bitcask v1.6.2](https://github.com/basho/bitcask.git)
+* [cowboy v0.8.6](https://github.com/extend/cowboy.git)
+* [folsom](https://github.com/boundary/folsom.git)
+* [jiffy](https://github.com/davisp/jiffy.git)
+* [lz4 v0.1.1](https://github.com/leo-project/erlang-lz4.git) - forked from [szktty/erlang-lz4](https://github.com/szktty/erlng-lz4)
+
+
+## 0.14.3 (June 21, 2013)
+### Improvements
+* Improved redundant-manager's performance when retrieving redundancies by up to 20%
+    * Changed method of retrieving redundancies from *ets* to worker-processes
+* Make a parameter of consumption of queue's message interval into the application config
+* Replace obsolete functions *crypto:sha|md5* with *crypto:hash*
+
+### Fixed Bugs
+* Manager
+    * Some problem with bucket names format
+* Storage
+    * The number of queue messages can be wrong value
+        * Needed to call *bitcask:merge/1* after relaunch the storage process
+    * Compaction-function can fail - "did not match data" when a target file is corrupted
+
+### Used libraries
+#### Leo Project
+* [leo_backend-db v0.12.16](https://github.com/leo-project/leo_backend_db.git)
+* [leo_cache v0.4.8](https://github.com/leo-project/leo_cache.git)
+* [leo_commons v0.14.3](https://github.com/leo-project/leo_commons.git)
+* [leo_dcerl v0.2.3](https://github.com/leo-project/leo_dcerl.git)
+* [leo_logger v0.10.11](https://github.com/leo-project/leo_logger.git)
+* [leo_mcerl v0.2.3](https://github.com/leo-project/leo_mcerl.git)
+* [leo_mq v0.12.17](https://github.com/leo-project/leo_mq.git)
+* [leo_object_storage v0.14.4](https://github.com/leo-project/leo_object_storage.git)
+* [leo_ordning_reda v0.8.14](https://github.com/leo-project/leo_ordning_reda.git)
+* [leo_redundant_manager v1.0.1](https://github.com/leo-project/leo_redundant_manager.git)
+* [leo_s3_libs v0.12.13](https://github.com/leo-project/leo_s3_libs.git)
+* [leo_statistics v0.14.3](https://github.com/leo-project/leo_statistics.git)
+* [leo_gateway v0.14.5](https://github.com/leo-project/leo_gateway.git)
+* [leo_manager v0.14.3](https://github.com/leo-project/leo_manager.git)
+* [leo_storage v0.14.3](https://github.com/leo-project/leo_storage.git)
+
+#### Others
+* [bitcask v1.6.2](https://github.com/basho/bitcask.git)
+* [cowboy v0.8.6](https://github.com/extend/cowboy.git)
+* [folsom](https://github.com/boundary/folsom.git)
+* [jiffy](https://github.com/davisp/jiffy.git)
+* [lz4 v0.1.1](https://github.com/leo-project/erlang-lz4.git) - forked from [szktty/erlang-lz4](https://github.com/szktty/erlng-lz4)
+
+
+## 0.14.2 (June 7, 2013)
+### New Features
+* Supported rack-awareness replica placement
+
+### Improvements
+* Gateway
+    * Improved cache-libs, which are mem-cache and disc-cache.
+        * Refactoring codes - Getting rid of duplicate codes to "libcutil"
+        * Using file:sendfile/2 when retrieving an object from disk cache(dcerl)
+    * Improve S3-API's compatibility
+        * Supported "Range request API" for a large object
+        * Supported retrieving object-list
+    * Upgrade Cowboy to v0.8.5
+* Storage
+    * Improved data-compaction
+        * Performance tuning
+        * Avoid polluting OS page caches during compaction
+    * Modified the launch process
+        * Able to retry connection with manager(s)
+* Manager
+    * Supported to Able to remove gateway-node from manager's console when the state of specified node is ‘stop’
+    * Supported system-data backup/restore (mnesia)
+    * Supported taking over manager(s) for affected hardware failure
+    * Supported taking over storage-node when having attach/detach nodes in operation
+        * Able to take over from detach-node's files to attach-node
+
+### Fixed Bugs
+* Gateway
+    * Reply empty response unintentionally when using some s3-clients
+
+### Used libraries
+#### Leo Project
+* [leo_backend-db v0.12.14](https://github.com/leo-project/leo_backend_db.git)
+* [leo_cache v0.4.7](https://github.com/leo-project/leo_cache.git)
+* [leo_commons v0.14.1](https://github.com/leo-project/leo_commons.git)
+* [leo_dcerl v0.2.2](https://github.com/leo-project/leo_dcerl.git)
+* [leo_logger v0.10.10](https://github.com/leo-project/leo_logger.git)
+* [leo_mcerl v0.2.2](https://github.com/leo-project/leo_mcerl.git)
+* [leo_mq v0.12.15](https://github.com/leo-project/leo_mq.git)
+* [leo_object_storage v0.14.3](https://github.com/leo-project/leo_object_storage.git)
+* [leo_ordning_reda v0.8.13](https://github.com/leo-project/leo_ordning_reda.git)
+* [leo_redundant_manager v0.14.2](https://github.com/leo-project/leo_redundant_manager.git)
+* [leo_s3_libs v0.12.10](https://github.com/leo-project/leo_s3_libs.git)
+* [leo_statistics v0.14.2](https://github.com/leo-project/leo_statistics.git)
+* [leo_gateway v0.14.4](https://github.com/leo-project/leo_gateway.git)
+* [leo_manager v0.14.2](https://github.com/leo-project/leo_manager.git)
+* [leo_storage v0.14.2](https://github.com/leo-project/leo_storage.git)
+
+#### Others
+* [bitcask v1.6.2](https://github.com/basho/bitcask.git)
+* [cowboy v0.8.5](https://github.com/extend/cowboy.git)
+* [folsom](https://github.com/boundary/folsom.git)
+* [jiffy](https://github.com/davisp/jiffy.git)
+* [lz4 v0.1.1](https://github.com/leo-project/erlang-lz4.git) - forked from [szktty/erlang-lz4](https://github.com/szktty/erlng-lz4)
+
+
+## 0.14.1-1 (May 8, 2013)
+### Improvements
+* Gateway
+    * Upgrade Ranch and Cowboy to latest version
+* Fix Bugs
+* Gateway
+    * Reply empty response unintentionally when using some s3 clients
+        * "leo_gateway" stored a "0-byte length object" into the cache when put an large-object(over 5MB) from clients. So We supported to remove a registered object from the cache.
+
+
+## 0.14.1 (Apr 15, 2013)
+### Improvements
+* Gateway
+    * Commonize request-handler for easily creating APIs
+    * Improve cache-controller which was replaced from ecache to leo_cache
+    * Improve performance
         * Upgrade Ranch and Cowboy to latest version
-* Fix Bugs
-    * Gateway
-        * Reply empty response unintentionally when using some s3 clients
-            * "leo_gateway" stored a "0-byte length object" into the cache when put an large-object(over 5MB) from clients. So We supported to remove a registered object from the cache.
-
-
-0.14.1 (Apr 15, 2013)
-=====================
-
-* Improved
-    * Gateway
-        * Commonize request-handler for easily creating APIs
-        * Improve cache-controller which was replaced from ecache to leo_cache
-        * Improve performance
-            * Upgrade Ranch and Cowboy to latest version
-    * Storage
-        * Improved phased data-compaction
-            * To realize non-blocking data-compaction
-                * before: Making compaction per an "object-storage-file"
-                * after: Making compaction per an object
-    * Manager/Storage
-        * Implement judgment of precondition in rebalance-comamnd
-        * Implemented ``recover-command`` in Manager
-            * To realize:
-                * synchronize a file: ``recover file ${file-path}``
-                * recover a target-node files: ``recover node ${storage-node}``
-                * recover target-node RING: ``recover ring ${storage-node}``
-* Fix Bugs
-    * NOT worked ``s3cmd`` by degraded
-    * Stored wrong file-path with REST-API by degraded
-
-* Used libraries
-    * leo project
-        * [leo_cache v0.4.4](https://github.com/leo-project/leo_cache.git)
-        * [leo_commons v0.12.12](https://github.com/leo-project/leo_commons.git)
-        * [leo_backend-db v0.12.11](https://github.com/leo-project/leo_backend_db.git)
-        * [leo_object_storage v0.14.1](https://github.com/leo-project/leo_object_storage.git)
-        * [leo_mq v0.12.12](https://github.com/leo-project/leo_mq.git)
-        * [leo_ordning_reda v0.8.11](https://github.com/leo-project/leo_ordning_reda.git)
-        * [leo_redundant_manager v0.12.19](https://github.com/leo-project/leo_redundant_manager.git)
-        * [leo_s3_libs v0.12.8](https://github.com/leo-project/leo_s3_libs.git)
-        * [leo_statistics v0.10.11](https://github.com/leo-project/leo_statistics.git)
-        * [leo_logger v0.10.8](https://github.com/leo-project/leo_logger.git)
-        * [leo_gateway v0.14.1](https://github.com/leo-project/leo_gateway.git)
-        * [leo_manager v0.14.1](https://github.com/leo-project/leo_manager.git)
-        * [leo_storage v0.14.1](https://github.com/leo-project/leo_storage.git)
-        * [cherly v0.12.5](https://github.com/leo-project/cherly.git)
-        * [dcerl v0.4.1](https://github.com/leo-project/dcerl.git)
-    * others
-        * [bitcask](https://github.com/basho/bitcask.git)
-        * [cowboy v0.8.3](https://github.com/extend/cowboy.git)
-        * [folsom](https://github.com/boundary/folsom.git)
-        * [jiffy](https://github.com/davisp/jiffy.git)
-        * [lz4 v0.1.1](https://github.com/leo-project/erlang-lz4.git) - forked from [szktty/erlang-lz4](https://github.com/szktty/erlng-lz4)
-
-
-0.14.0 (Mar 20, 2013)
-=====================
-
-* Improved
-    * Upgrade Cowboy from 0.6.2(foked/add patches) to 0.8.2(original)
-        * Improved put/get large-object performance
-    * Support recovery of manager-status-monitor after network partition occured
-
-* Fix bugs
-    * Recovery objects (Storage)
-        * Ignore ``detach-status`` from replication-message
-    * Not handle ``compaction-start command`` invalid argument on Manager-console
-
-* Used libraries
-    * leo project
-        * [leo_commons v0.12.11](https://github.com/leo-project/leo_commons.git)
-        * [leo_backend-db v0.12.10](https://github.com/leo-project/leo_backend_db.git)
-        * [leo_object_storage v0.12.29](https://github.com/leo-project/leo_object_storage.git)
-        * [leo_mq v0.12.11](https://github.com/leo-project/leo_mq.git)
-        * [leo_ordning_reda v0.8.10](https://github.com/leo-project/leo_ordning_reda.git)
-        * [leo_redundant_manager v0.12.18](https://github.com/leo-project/leo_redundant_manager.git)
-        * [leo_s3_libs v0.12.7](https://github.com/leo-project/leo_s3_libs.git)
-        * [leo_statistics v0.10.10](https://github.com/leo-project/leo_statistics.git)
-        * [leo_logger v0.10.7](https://github.com/leo-project/leo_logger.git)
-        * [leo_gateway v0.14.0](https://github.com/leo-project/leo_gateway.git)
-        * [leo_manager v0.14.0](https://github.com/leo-project/leo_manager.git)
-        * [leo_storage v0.14.0](https://github.com/leo-project/leo_storage.git)
-        * [ecache v0.10.15](https://github.com/leo-project/ecache.git)
-        * [cherly v0.12.4](https://github.com/leo-project/cherly.git)
-    * others
-        * [bitcask](https://github.com/basho/bitcask.git)
-        * [cowboy v0.8.2](https://github.com/extend/cowboy.git)
-        * [folsom](https://github.com/boundary/folsom.git)
-        * [jiffy](https://github.com/davisp/jiffy.git)
-        * [lz4 v0.1.1](https://github.com/leo-project/erlang-lz4.git) - forked from [szktty/erlang-lz4](https://github.com/szktty/erlng-lz4)
-
-
-0.14.0-RC2 (Mar 14, 2013)
-========================
-
-* Improved
-    * Improved cache-mechanism (Gateway)
-        * Support Layered Cache, First cache-layer is RAM and Secondary cache-layer is SSD (or HDD)
-        * This version realized that cache-destination is decided by object-size
-             * Need to set [gateway's configuration](http://www.leofs.org/docs/install.html#leofs-gateway)
-
-* Fix bugs
-    * Incorrect judgement of active storage-node
-        * Possibility of including node(s) of ``attached (status)``
-
-* Used libraries
-    * leo project
-        * [leo_commons v0.12.11](https://github.com/leo-project/leo_commons.git)
-        * [leo_backend-db v0.12.10](https://github.com/leo-project/leo_backend_db.git)
-        * [leo_object_storage v0.12.29](https://github.com/leo-project/leo_object_storage.git)
-        * [leo_mq v0.12.11](https://github.com/leo-project/leo_mq.git)
-        * [leo_ordning_reda v0.8.10](https://github.com/leo-project/leo_ordning_reda.git)
-        * [leo_redundant_manager v0.12.17](https://github.com/leo-project/leo_redundant_manager.git)
-        * [leo_s3_libs v0.12.7](https://github.com/leo-project/leo_s3_libs.git)
-        * [leo_statistics v0.10.10](https://github.com/leo-project/leo_statistics.git)
-        * [leo_logger v0.10.7](https://github.com/leo-project/leo_logger.git)
-        * [leo_gateway v0.14.0-RC2](https://github.com/leo-project/leo_gateway.git)
-        * [leo_manager v0.14.0-RC2](https://github.com/leo-project/leo_manager.git)
-        * [leo_storage v0.14.0-RC2](https://github.com/leo-project/leo_storage.git)
-        * [ecache v0.10.14](https://github.com/leo-project/ecache.git)
-        * [cherly v0.12.4](https://github.com/leo-project/cherly.git)
-    * others
-        * [bitcask](https://github.com/basho/bitcask.git)
-        * [cowboy v0.6.2](https://github.com/leo-project/cowboy.git) - forked from [extend/cowboy](https://github.com/extend/cowboy)
-        * [folsom](https://github.com/boundary/folsom.git)
-        * [jiffy](https://github.com/davisp/jiffy.git)
-        * [lz4 v0.1.1](https://github.com/leo-project/erlang-lz4.git) - forked from [szktty/erlang-lz4](https://github.com/szktty/erlng-lz4)
-
-0.14.0-RC1 (Mar 5, 2013)
-========================
-
-* Improved
-    * Improved cache-mechanism (Gateway)
-        * According to improving efficiency of object-cache-pool, LeoFS-Gateway was able to store an object up to 8MB into the RAM
-    * Improved data-compaction related processes (Storage, Manager)
-        * Realized compact a part of data-storage, which called "phased data-compaction"
-        * Realized ``suspend`` and ``resume`` data-compaction, also able to comfirm status of processes
-    * Supported recovery from temporally network unlink #1 (Storage, Manager)
-        * Automatically recovered target-node(s), which status transition from ``stop`` to ``running``
-
-* Fix bugs
-    * Cannot consume queueing-message(s) when storage cluster has a detached node
-        * Resolved that messages of a detached node ignored
-
-* Used libraries
-    * leo project
-        * [leo_commons v0.12.10](https://github.com/leo-project/leo_commons.git)
-        * [leo_backend-db v0.12.9](https://github.com/leo-project/leo_backend_db.git)
-        * [leo_object_storage v0.12.28](https://github.com/leo-project/leo_object_storage.git)
-        * [leo_mq v0.12.9](https://github.com/leo-project/leo_mq.git)
-        * [leo_ordning_reda v0.8.9](https://github.com/leo-project/leo_ordning_reda.git)
-        * [leo_redundant_manager v0.12.15](https://github.com/leo-project/leo_redundant_manager.git)
-        * [leo_s3_libs v0.12.6](https://github.com/leo-project/leo_s3_libs.git)
-        * [leo_statistics v0.10.9](https://github.com/leo-project/leo_statistics.git)
-        * [leo_logger v0.10.6](https://github.com/leo-project/leo_logger.git)
-        * [leo_gateway v0.14.0-RC1](https://github.com/leo-project/leo_gateway.git)
-        * [leo_manager v0.14.0-RC1](https://github.com/leo-project/leo_manager.git)
-        * [leo_storage v0.14.0-RC1](https://github.com/leo-project/leo_storage.git)
-        * [ecache v0.10.8](https://github.com/leo-project/ecache.git)
-        * [cherly v0.12.4](https://github.com/leo-project/cherly.git)
-    * others
-        * [bitcask](https://github.com/basho/bitcask.git)
-        * [cowboy v0.6.2](https://github.com/leo-project/cowboy.git) - forked from [extend/cowboy](https://github.com/extend/cowboy)
-        * [folsom](https://github.com/boundary/folsom.git)
-        * [jiffy](https://github.com/davisp/jiffy.git)
-        * [lz4 v0.1.1](https://github.com/leo-project/erlang-lz4.git) - forked from [szktty/erlang-lz4](https://github.com/szktty/erlng-lz4)
-
-
-0.12.7 (Dec 26, 2012)
----------------------
-
+* Storage
+    * Improved phased data-compaction
+        * To realize non-blocking data-compaction
+            * before: Making compaction per an "object-storage-file"
+            * after: Making compaction per an object
+* Manager/Storage
+    * Implement judgment of precondition in rebalance-comamnd
+    * Implemented ``recover-command`` in Manager
+        * To realize:
+            * synchronize a file: ``recover file ${file-path}``
+            * recover a target-node files: ``recover node ${storage-node}``
+            * recover target-node RING: ``recover ring ${storage-node}``
+
+### Fixed Bugs
+* NOT worked ``s3cmd`` by degraded
+* Stored wrong file-path with REST-API by degraded
+
+### Used libraries
+#### Leo Project
+* [leo_cache v0.4.4](https://github.com/leo-project/leo_cache.git)
+* [leo_commons v0.12.12](https://github.com/leo-project/leo_commons.git)
+* [leo_backend-db v0.12.11](https://github.com/leo-project/leo_backend_db.git)
+* [leo_object_storage v0.14.1](https://github.com/leo-project/leo_object_storage.git)
+* [leo_mq v0.12.12](https://github.com/leo-project/leo_mq.git)
+* [leo_ordning_reda v0.8.11](https://github.com/leo-project/leo_ordning_reda.git)
+* [leo_redundant_manager v0.12.19](https://github.com/leo-project/leo_redundant_manager.git)
+* [leo_s3_libs v0.12.8](https://github.com/leo-project/leo_s3_libs.git)
+* [leo_statistics v0.10.11](https://github.com/leo-project/leo_statistics.git)
+* [leo_logger v0.10.8](https://github.com/leo-project/leo_logger.git)
+* [leo_gateway v0.14.1](https://github.com/leo-project/leo_gateway.git)
+* [leo_manager v0.14.1](https://github.com/leo-project/leo_manager.git)
+* [leo_storage v0.14.1](https://github.com/leo-project/leo_storage.git)
+* [cherly v0.12.5](https://github.com/leo-project/cherly.git)
+* [dcerl v0.4.1](https://github.com/leo-project/dcerl.git)
+
+#### Others
+* [bitcask](https://github.com/basho/bitcask.git)
+* [cowboy v0.8.3](https://github.com/extend/cowboy.git)
+* [folsom](https://github.com/boundary/folsom.git)
+* [jiffy](https://github.com/davisp/jiffy.git)
+* [lz4 v0.1.1](https://github.com/leo-project/erlang-lz4.git) - forked from [szktty/erlang-lz4](https://github.com/szktty/erlng-lz4)
+
+
+## 0.14.0 (Mar 20, 2013)
+### Improvements
+* Upgrade Cowboy from 0.6.2(foked/add patches) to 0.8.2(original)
+    * Improved put/get large-object performance
+* Support recovery of manager-status-monitor after network partition occured
+
+### Fixed Bugs
+* Recovery objects (Storage)
+    * Ignore ``detach-status`` from replication-message
+* Not handle ``compaction-start command`` invalid argument on Manager-console
+
+### Used libraries
+#### Leo Project
+* [leo_commons v0.12.11](https://github.com/leo-project/leo_commons.git)
+* [leo_backend-db v0.12.10](https://github.com/leo-project/leo_backend_db.git)
+* [leo_object_storage v0.12.29](https://github.com/leo-project/leo_object_storage.git)
+* [leo_mq v0.12.11](https://github.com/leo-project/leo_mq.git)
+* [leo_ordning_reda v0.8.10](https://github.com/leo-project/leo_ordning_reda.git)
+* [leo_redundant_manager v0.12.18](https://github.com/leo-project/leo_redundant_manager.git)
+* [leo_s3_libs v0.12.7](https://github.com/leo-project/leo_s3_libs.git)
+* [leo_statistics v0.10.10](https://github.com/leo-project/leo_statistics.git)
+* [leo_logger v0.10.7](https://github.com/leo-project/leo_logger.git)
+* [leo_gateway v0.14.0](https://github.com/leo-project/leo_gateway.git)
+* [leo_manager v0.14.0](https://github.com/leo-project/leo_manager.git)
+* [leo_storage v0.14.0](https://github.com/leo-project/leo_storage.git)
+* [ecache v0.10.15](https://github.com/leo-project/ecache.git)
+* [cherly v0.12.4](https://github.com/leo-project/cherly.git)
+
+#### Others
+* [bitcask](https://github.com/basho/bitcask.git)
+* [cowboy v0.8.2](https://github.com/extend/cowboy.git)
+* [folsom](https://github.com/boundary/folsom.git)
+* [jiffy](https://github.com/davisp/jiffy.git)
+* [lz4 v0.1.1](https://github.com/leo-project/erlang-lz4.git) - forked from [szktty/erlang-lz4](https://github.com/szktty/erlng-lz4)
+
+
+## 0.14.0-RC2 (Mar 14, 2013)
+### Improvements
+* Improved cache-mechanism (Gateway)
+    * Support Layered Cache, First cache-layer is RAM and Secondary cache-layer is SSD (or HDD)
+    * This version realized that cache-destination is decided by object-size
+         * Need to set [gateway's configuration](http://www.leofs.org/docs/install.html#leofs-gateway)
+
+### Fixed Bugs
+* Incorrect judgement of active storage-node
+    * Possibility of including node(s) of ``attached (status)``
+
+### Used libraries
+#### Leo Project
+* [leo_commons v0.12.11](https://github.com/leo-project/leo_commons.git)
+* [leo_backend-db v0.12.10](https://github.com/leo-project/leo_backend_db.git)
+* [leo_object_storage v0.12.29](https://github.com/leo-project/leo_object_storage.git)
+* [leo_mq v0.12.11](https://github.com/leo-project/leo_mq.git)
+* [leo_ordning_reda v0.8.10](https://github.com/leo-project/leo_ordning_reda.git)
+* [leo_redundant_manager v0.12.17](https://github.com/leo-project/leo_redundant_manager.git)
+* [leo_s3_libs v0.12.7](https://github.com/leo-project/leo_s3_libs.git)
+* [leo_statistics v0.10.10](https://github.com/leo-project/leo_statistics.git)
+* [leo_logger v0.10.7](https://github.com/leo-project/leo_logger.git)
+* [leo_gateway v0.14.0-RC2](https://github.com/leo-project/leo_gateway.git)
+* [leo_manager v0.14.0-RC2](https://github.com/leo-project/leo_manager.git)
+* [leo_storage v0.14.0-RC2](https://github.com/leo-project/leo_storage.git)
+* [ecache v0.10.14](https://github.com/leo-project/ecache.git)
+* [cherly v0.12.4](https://github.com/leo-project/cherly.git)
+
+#### Others
+* [bitcask](https://github.com/basho/bitcask.git)
+* [cowboy v0.6.2](https://github.com/leo-project/cowboy.git) - forked from [extend/cowboy](https://github.com/extend/cowboy)
+* [folsom](https://github.com/boundary/folsom.git)
+* [jiffy](https://github.com/davisp/jiffy.git)
+* [lz4 v0.1.1](https://github.com/leo-project/erlang-lz4.git) - forked from [szktty/erlang-lz4](https://github.com/szktty/erlng-lz4)
+
+
+## 0.14.0-RC1 (Mar 5, 2013)
+### Improvements
+* Improved cache-mechanism (Gateway)
+    * According to improving efficiency of object-cache-pool, LeoFS-Gateway was able to store an object up to 8MB into the RAM
+* Improved data-compaction related processes (Storage, Manager)
+    * Realized compact a part of data-storage, which called "phased data-compaction"
+    * Realized ``suspend`` and ``resume`` data-compaction, also able to comfirm status of processes
+* Supported recovery from temporally network unlink #1 (Storage, Manager)
+    * Automatically recovered target-node(s), which status transition from ``stop`` to ``running``
+
+### Fixed Bugs
+* Cannot consume queueing-message(s) when storage cluster has a detached node
+    * Resolved that messages of a detached node ignored
+
+### Used libraries
+#### Leo Project
+* [leo_commons v0.12.10](https://github.com/leo-project/leo_commons.git)
+* [leo_backend-db v0.12.9](https://github.com/leo-project/leo_backend_db.git)
+* [leo_object_storage v0.12.28](https://github.com/leo-project/leo_object_storage.git)
+* [leo_mq v0.12.9](https://github.com/leo-project/leo_mq.git)
+* [leo_ordning_reda v0.8.9](https://github.com/leo-project/leo_ordning_reda.git)
+* [leo_redundant_manager v0.12.15](https://github.com/leo-project/leo_redundant_manager.git)
+* [leo_s3_libs v0.12.6](https://github.com/leo-project/leo_s3_libs.git)
+* [leo_statistics v0.10.9](https://github.com/leo-project/leo_statistics.git)
+* [leo_logger v0.10.6](https://github.com/leo-project/leo_logger.git)
+* [leo_gateway v0.14.0-RC1](https://github.com/leo-project/leo_gateway.git)
+* [leo_manager v0.14.0-RC1](https://github.com/leo-project/leo_manager.git)
+* [leo_storage v0.14.0-RC1](https://github.com/leo-project/leo_storage.git)
+* [ecache v0.10.8](https://github.com/leo-project/ecache.git)
+* [cherly v0.12.4](https://github.com/leo-project/cherly.git)
+
+#### Others
+* [bitcask](https://github.com/basho/bitcask.git)
+* [cowboy v0.6.2](https://github.com/leo-project/cowboy.git) - forked from [extend/cowboy](https://github.com/extend/cowboy)
+* [folsom](https://github.com/boundary/folsom.git)
+* [jiffy](https://github.com/davisp/jiffy.git)
+* [lz4 v0.1.1](https://github.com/leo-project/erlang-lz4.git) - forked from [szktty/erlang-lz4](https://github.com/szktty/erlng-lz4)
+
+
+## 0.12.7 (Dec 26, 2012)
+### Improvements
+* Storage Performance Tuning#6
+    * Related libs: [leo_storage, leo_object_storage]
+    * Reduced compaction-cost
+         * Able to execution of parallel comaction
+             * Get maximum performance by setting a appropriate number corresponding with number of cores.
+* Gateway:
+    * The optimal timeout according to file size set up.
+    * Modified default cache mode from 'http' to 'inner'
+* Storage:
+    * Modified completion of storage for restriction of file destruction
+        * When shutting down storage, in charge of storage-process close files
+    * Refactor message-queue functions
+        * Unified read-failure's queue and write-failure's queue
+
+### Fixed Bugs
+* Storage:
+    * Overwrite an object during rebalance
+        * Always check the version(clock) of object
+    * Fix haystacks reopen correctly when failing compaction
+* Manager-Console
+    * Crush get-endpoints when no-records
+    * Crush get-users when no-records
+
+### Used libraries
+#### Leo Project
+* [leo_commons v0.12.6](https://github.com/leo-project/leo_commons.git)
+* [leo_backend-db v0.12.2](https://github.com/leo-project/leo_backend_db.git)
+* [leo_object_storage v0.12.16](https://github.com/leo-project/leo_object_storage.git)
+* [leo_mq v0.12.2](https://github.com/leo-project/leo_mq.git)
+* [leo_ordning_reda v0.8.5](https://github.com/leo-project/leo_ordning_reda.git)
+* [leo_redundant_manager v0.12.4](https://github.com/leo-project/leo_redundant_manager.git)
+* [leo_s3_libs v0.12.2](https://github.com/leo-project/leo_s3_libs.git)
+* [leo_statistics v0.10.6](https://github.com/leo-project/leo_statistics.git)
+* [leo_logger v0.10.3](https://github.com/leo-project/leo_logger.git)
+* [leo_gateway v0.12.9](https://github.com/leo-project/leo_gateway.git)
+* [leo_manager v0.12.9](https://github.com/leo-project/leo_manager.git)
+* [leo_storage v0.12.9](https://github.com/leo-project/leo_storage.git)
+* [ecache v0.10.5](https://github.com/leo-project/ecache.git)
+* [cherly v0.12.0](https://github.com/leo-project/cherly.git)
+
+#### Others
+* [bitcask](https://github.com/basho/bitcask.git)
+* [cowboy v0.6.2](https://github.com/leo-project/cowboy.git) - forked from [extend/cowboy](https://github.com/extend/cowboy)
+* [folsom](https://github.com/boundary/folsom.git)
+* [jiffy](https://github.com/davisp/jiffy.git)
+* [lz4 v0.1.1](https://github.com/leo-project/erlang-lz4.git) - forked from [szktty/erlang-lz4](https://github.com/szktty/erlang-lz4)
+
+
+## 0.12.5 (Dec 7, 2012)
+### Improvements
+* Storage Performance Tuning#5
+    * Related libs: [leo_storage, leo_object_storage]
+    * Reduced using spawn/1 in replicator #2
+* Able to monitor VM-values on Leo Manager's console
+* Deprecate parameterized module in leo_object_storage
+    * Reference: http://www.erlang.org/news/35
+* Modified re-launch storage process
+    * When regularly stop the storage-process, It writes current status in a file. Then it restarts the storage-process when reading the file.
+* Able to post a large part of an object to LeoFS with multipart-upload API.
+
+### Fixed Bugs
+* Respond invalid "Etag" from the gateway when using multipart-upload API.
+* Possibility of file-destruction
+    * Termination of storages for the restriction of file-destruction
+        * Related libs: [leo_storage, leo_object_storage]
+
+### Used libraries
+#### Leo Project
+* [leo_commons v0.12.6](https://github.com/leo-project/leo_commons.git)
+* [leo_backend-db v0.12.0](https://github.com/leo-project/leo_backend_db.git)
+* [leo_object_storage v0.12.12](https://github.com/leo-project/leo_object_storage.git)
+* [leo_mq v0.12.0](https://github.com/leo-project/leo_mq.git)
+* [leo_ordning_reda v0.8.4](https://github.com/leo-project/leo_ordning_reda.git)
+* [leo_redundant_manager v0.12.1](https://github.com/leo-project/leo_redundant_manager.git)
+* [leo_s3_libs v0.12.0](https://github.com/leo-project/leo_s3_libs.git)
+* [leo_statistics v0.10.6](https://github.com/leo-project/leo_statistics.git)
+* [leo_logger v0.10.2](https://github.com/leo-project/leo_logger.git)
+* [leo_gateway v0.12.6](https://github.com/leo-project/leo_gateway.git)
+* [leo_manager v0.12.6](https://github.com/leo-project/leo_manager.git)
+* [leo_storage v0.12.6](https://github.com/leo-project/leo_storage.git)
+* [ecache v0.10.3](https://github.com/leo-project/ecache.git)
+* [cherly v0.10.2](https://github.com/leo-project/cherly.git)
+
+#### Others
+* [bitcask](https://github.com/basho/bitcask.git)
+* [cowboy v0.6.2](https://github.com/leo-project/cowboy.git) - forked from [extend/cowboy](https://github.com/extend/cowboy)
+* [folsom](https://github.com/boundary/folsom.git)
+* [jiffy](https://github.com/davisp/jiffy.git)
+* [lz4 v0.1.1](https://github.com/leo-project/erlang-lz4.git) - forked from [szktty/erlang-lz4](https://github.com/szktty/erlang-lz4)
+
+
+## 0.12.4 (Nov 21, 2012)
+### Improvements
+* Storage Performance Tuning#4
+    * Target libs: [leo_storage, leo_object_storage]
+    * Reduced using spawn/1 in replicator #1
+    * Used rpc:cast/4 for async-replication
+* Able to retrieve leofs-uesrs from manager-console
+* NOT allow duplication registration of a user-account into the s3-credential
+
+### Fixed Bugs
+* Fail rebalance and compaction when exists chunked objects in the storage
+* Manager-console crashed when inputed invalid parameter(s)
+
+### Used libraries
+#### Leo Project
+* [leo_commons v0.12.5](https://github.com/leo-project/leo_commons.git)
+* [leo_backend-db v0.10.8](https://github.com/leo-project/leo_backend_db.git)
+* [leo_object_storage v0.12.11](https://github.com/leo-project/leo_object_storage.git)
+* [leo_mq v0.10.5](https://github.com/leo-project/leo_mq.git)
+* [leo_ordning_reda v0.8.3](https://github.com/leo-project/leo_ordning_reda.git)
+* [leo_redundant_manager v0.12.0](https://github.com/leo-project/leo_redundant_manager.git)
+* [leo_s3_libs v0.10.7](https://github.com/leo-project/leo_s3_libs.git)
+* [leo_statistics v0.10.5](https://github.com/leo-project/leo_statistics.git)
+* [leo_logger v0.10.1](https://github.com/leo-project/leo_logger.git)
+* [leo_gateway v0.12.5](https://github.com/leo-project/leo_gateway.git)
+* [leo_manager v0.12.5](https://github.com/leo-project/leo_manager.git)
+* [leo_storage v0.12.5](https://github.com/leo-project/leo_storage.git)
+* [ecache v0.10.2](https://github.com/leo-project/ecache.git)
+* [cherly v0.10.1](https://github.com/leo-project/cherly.git)
+
+#### Others
+* [bitcask](https://github.com/basho/bitcask.git)
+* [cowboy v0.6.2](https://github.com/leo-project/cowboy.git) - forked from [extend/cowboy](https://github.com/extend/cowboy)
+* [folsom](https://github.com/boundary/folsom.git)
+* [jiffy](https://github.com/davisp/jiffy.git)
+* [lz4 v0.1.1](https://github.com/leo-project/erlang-lz4.git) - forked from [szktty/erlang-lz4](https://github.com/szktty/erlang-lz4)
+
+
+## 0.12.3 (Nov 9, 2012)
+### Imprivements
+* Storage Performance Tuning#3
+    * Reduced using list_to_binary/1 - [leo_storage, leo_object_storage]
+    * Unified internal storage data-type to "binary"
+* Improve S3 compatibility
+* Support Multipart upload an object (large-object)
+
+### New Features
+* Able to monitor (SNMP)
+    * Sum of objects/storage-node
+    * Sum of object-length/storage-node
+
+### Fixed Bugs
+* Deletion of chunked objects (large-object)
+* Fail rebalance when exists a restarting node
+    * Adjust the start timing of RPC for reject requests from remote-node(s)
+
+### Used libraries
+#### Leo Project
+* [leo_commons v0.12.5](https://github.com/leo-project/leo_commons.git)
+* [leo_backend-db v0.10.8](https://github.com/leo-project/leo_backend_db.git)
+* [leo_object_storage v0.12.10](https://github.com/leo-project/leo_object_storage.git)
+* [leo_mq v0.10.5](https://github.com/leo-project/leo_mq.git)
+* [leo_ordning_reda v0.8.3](https://github.com/leo-project/leo_ordning_reda.git)
+* [leo_redundant_manager v0.12.0](https://github.com/leo-project/leo_redundant_manager.git)
+* [leo_s3_libs v0.10.6](https://github.com/leo-project/leo_s3_libs.git)
+* [leo_statistics v0.10.5](https://github.com/leo-project/leo_statistics.git)
+* [leo_logger v0.10.1](https://github.com/leo-project/leo_logger.git)
+* [leo_gateway v0.12.4](https://github.com/leo-project/leo_gateway.git)
+* [leo_manager v0.12.4](https://github.com/leo-project/leo_manager.git)
+* [leo_storage v0.12.4](https://github.com/leo-project/leo_storage.git)
+* [ecache v0.10.1](https://github.com/leo-project/ecache.git)
+* [cherly v0.10.0](https://github.com/leo-project/cherly.git)
+
+#### Others
+* [bitcask](https://github.com/basho/bitcask.git)
+* [cowboy v0.6.2](https://github.com/leo-project/cowboy.git) - forked from [extend/cowboy](https://github.com/extend/cowboy)
+* [folsom](https://github.com/boundary/folsom.git)
+* [jiffy](https://github.com/davisp/jiffy.git)
+* [lz4 v0.1.1](https://github.com/leo-project/erlang-lz4.git) - forked from [szktty/erlang-lz4](https://github.com/szktty/erlang-lz4)
+
+
+## 0.12.2 (Nov 2, 2012)
+### Improvements
+* Storage Performance Tuning#2
+* Revised put operation
+* Improve S3 compatibility
+* Support deletion of a bucket
+* Support [s3cmd](http://s3tools.org/s3cmd) (s3-client)
+
+### Fixed Bugs
+* Gateway:
+    * NOT able to store object-cache because data-type is replaced from string to binary with 0.12.1
+* Storage "Compaction"
+    * When excuting compact-command, Objects to be removed remain (chunked objects)
+
+### Used libraries
+#### Leo Project
+* [leo_commons v0.12.3](https://github.com/leo-project/leo_commons.git)
+* [leo_backend-db v0.10.7](https://github.com/leo-project/leo_backend_db.git)
+* [leo_object_storage v0.12.9](https://github.com/leo-project/leo_object_storage.git)
+* [leo_mq v0.10.4](https://github.com/leo-project/leo_mq.git)
+* [leo_ordning_reda v0.8.2](https://github.com/leo-project/leo_ordning_reda.git)
+* [leo_redundant_manager v0.10.4](https://github.com/leo-project/leo_redundant_manager.git)
+* [leo_s3_libs v0.10.5](https://github.com/leo-project/leo_s3_libs.git)
+* [leo_statistics v0.10.4](https://github.com/leo-project/leo_statistics.git)
+* [leo_logger v0.10.0](https://github.com/leo-project/leo_logger.git)
+* [leo_gateway v0.12.3](https://github.com/leo-project/leo_gateway.git)
+* [leo_manager v0.12.3](https://github.com/leo-project/leo_manager.git)
+* [leo_storage v0.12.3](https://github.com/leo-project/leo_storage.git)
+* [ecache v0.10.1](https://github.com/leo-project/ecache.git)
+* [cherly v0.10.0](https://github.com/leo-project/cherly.git)
+
+#### Others
+* [bitcask](https://github.com/basho/bitcask.git)
+* [cowboy v0.6.2](https://github.com/leo-project/cowboy.git) - forked from [extend/cowboy](https://github.com/extend/cowboy)
+* [folsom](https://github.com/boundary/folsom.git)
+* [jiffy](https://github.com/davisp/jiffy.git)
+* [lz4 v0.1.1](https://github.com/leo-project/erlang-lz4.git) - forked from [szktty/erlang-lz4](https://github.com/szktty/erlang-lz4)
+
+
+## 0.12.1  (Oct 25, 2012)
+### Improvements
+* Storage Performance Tuning#1
+    * Reduced overhead
+        * Modified replicator/repairer from gen_server to module
+        * Revised data-flow from storage-engine to object/metadata storage
+* Reduced using list_to_binary/1
+    * Modified bucket-related libs: [leo_gateway,leo_manager,leo_s3_libs]
+	* Compressor/Decompressor replace from snappy to lz4
+
+### Fixed Bugs
+* Has omissions an object of rebalance
+* Fixed S3 releated:
+    * NOT able to remove an endpoint
+    * Able to add a bucket with NOT exists access-key
+
+### Used libraries
+#### Leo Project
+* [leo_commons v0.12.0](https://github.com/leo-project/leo_commons.git)
+* [leo_backend-db v0.10.4](https://github.com/leo-project/leo_backend_db.git)
+* [leo_object_storage v0.12.4](https://github.com/leo-project/leo_object_storage.git)
+* [leo_mq v0.10.2](https://github.com/leo-project/leo_mq.git)
+* [leo_ordning_reda v0.8.0](https://github.com/leo-project/leo_ordning_reda.git)
+* [leo_redundant_manager v0.10.2](https://github.com/leo-project/leo_redundant_manager.git)
+* [leo_s3_libs v0.10.3](https://github.com/leo-project/leo_s3_libs.git)
+* [leo_statistics v0.10.2](https://github.com/leo-project/leo_statistics.git)
+* [leo_logger v0.9.8](https://github.com/leo-project/leo_logger.git)
+* [leo_gateway v0.12.1](https://github.com/leo-project/leo_gateway.git)
+* [leo_manager v0.12.2](https://github.com/leo-project/leo_manager.git)
+* [leo_storage v0.12.1](https://github.com/leo-project/leo_storage.git)
+* [ecache v0.10.1](https://github.com/leo-project/ecache.git)
+* [cherly v0.10.0](https://github.com/leo-project/cherly.git)
+
+#### Others
+* [bitcask](https://github.com/basho/bitcask.git)
+* [cowboy v0.6.2](https://github.com/leo-project/cowboy.git) - forked from [extend/cowboy](https://github.com/extend/cowboy)
+* [folsom](https://github.com/boundary/folsom.git)
+* [jiffy](https://github.com/davisp/jiffy.git)
+* [lz4 v0.1.1](https://github.com/leo-project/erlang-lz4.git) - forked from [szktty/erlang-lz4](https://github.com/szktty/erlang-lz4)
+
+
+## 0.12.0 (Oct 20, 2012)
+### New Features
+* Handled from a few bytes an object to a few GB an object
+
+### Improvements
+* Gateway Performance Tuning
+    * HTTP-Server replace from Mochiweb to Cowboy
+    * Reduced using list_to_binary/1
+* Revised order of system launch
+    * before: Managers -> Storage -> Gateway
+    * after : Managers -> Storage|Gateway
+* Changed type of key from string to binary
+
+### Fixed Bugs
+* S3-API related
+    * Overwrited bucket-info by NOT owners
+    * When put-operation, NOT returned 'ETag' header
+* Compaction
+    * When excuting compact-command, Objects to be removed partly may remain
+
+### Used libraries
+#### Leo Project
+* [leo_commons v0.12.0](https://github.com/leo-project/leo_commons.git)
+* [leo_backend-db v0.10.4](https://github.com/leo-project/leo_backend_db.git)
+* [leo_object_storage v0.12.3](https://github.com/leo-project/leo_object_storage.git)
+* [leo_mq v0.10.2](https://github.com/leo-project/leo_mq.git)
+* [leo_ordning_reda v0.6.1](https://github.com/leo-project/leo_ordning_reda.git)
+* [leo_redundant_manager v0.10.2](https://github.com/leo-project/leo_redundant_manager.git)
+* [leo_s3_libs v0.10.2](https://github.com/leo-project/leo_s3_libs.git)
+* [leo_statistics v0.10.1](https://github.com/leo-project/leo_statistics.git)
+* [leo_logger v0.9.7](https://github.com/leo-project/leo_logger.git)
+* [leo_gateway v0.12.0](https://github.com/leo-project/leo_gateway.git)
+* [leo_manager v0.12.0](https://github.com/leo-project/leo_manager.git)
+* [leo_storage v0.12.0](https://github.com/leo-project/leo_storage.git)
+* [ecache v0.10.1](https://github.com/leo-project/ecache.git)
+* [cherly v0.10.0](https://github.com/leo-project/cherly.git)
+
+#### Others
+* [bitcask](https://github.com/basho/bitcask.git)
+* [cowboy v0.6.2](https://github.com/leo-project/cowboy.git) - forked from [extend/cowboy](https://github.com/extend/cowboy)
+* [folsom](https://github.com/boundary/folsom.git)
+* [jiffy](https://github.com/davisp/jiffy.git)
+* [lz4 v0.1.1](https://github.com/leo-project/erlang-lz4.git) - forked from [szktty/erlang-lz4](https://github.com/szktty/erlang-lz4)
+* [snappy](https://github.com/fdmanana/snappy-erlang-nif.git)
+
+
+## 0.10.2 (Sep 25, 2012)
+### Improvements
 * Improve performances
-    * Storage Performance Tuning#6
-        * Related libs: [leo_storage, leo_object_storage]
-        * Reduced compaction-cost
-             * Able to execution of parallel comaction
-                 * Get maximum performance by setting a appropriate number corresponding with number of cores.
-* Improve
-    * Gateway:
-        * The optimal timeout according to file size set up.
-        * Modified default cache mode from 'http' to 'inner'
-    * Storage:
-        * Modified completion of storage for restriction of file destruction
-            * When shutting down storage, in charge of storage-process close files
-        * Refactor message-queue functions
-            * Unified read-failure's queue and write-failure's queue
-* Fix bugs
-    * Storage:
-        * Overwrite an object during rebalance
-            * Always check the version(clock) of object
-        * Fix haystacks reopen correctly when failing compaction
-    * Manager-Console
-        * Crush get-endpoints when no-records
-        * Crush get-users when no-records
-
-* Used libraries
-    * leo project
-        * [leo_commons v0.12.6](https://github.com/leo-project/leo_commons.git)
-        * [leo_backend-db v0.12.2](https://github.com/leo-project/leo_backend_db.git)
-        * [leo_object_storage v0.12.16](https://github.com/leo-project/leo_object_storage.git)
-        * [leo_mq v0.12.2](https://github.com/leo-project/leo_mq.git)
-        * [leo_ordning_reda v0.8.5](https://github.com/leo-project/leo_ordning_reda.git)
-        * [leo_redundant_manager v0.12.4](https://github.com/leo-project/leo_redundant_manager.git)
-        * [leo_s3_libs v0.12.2](https://github.com/leo-project/leo_s3_libs.git)
-        * [leo_statistics v0.10.6](https://github.com/leo-project/leo_statistics.git)
-        * [leo_logger v0.10.3](https://github.com/leo-project/leo_logger.git)
-        * [leo_gateway v0.12.9](https://github.com/leo-project/leo_gateway.git)
-        * [leo_manager v0.12.9](https://github.com/leo-project/leo_manager.git)
-        * [leo_storage v0.12.9](https://github.com/leo-project/leo_storage.git)
-        * [ecache v0.10.5](https://github.com/leo-project/ecache.git)
-        * [cherly v0.12.0](https://github.com/leo-project/cherly.git)
-    * others
-        * [bitcask](https://github.com/basho/bitcask.git)
-        * [cowboy v0.6.2](https://github.com/leo-project/cowboy.git) - forked from [extend/cowboy](https://github.com/extend/cowboy)
-        * [folsom](https://github.com/boundary/folsom.git)
-        * [jiffy](https://github.com/davisp/jiffy.git)
-        * [lz4 v0.1.1](https://github.com/leo-project/erlang-lz4.git) - forked from [szktty/erlang-lz4](https://github.com/szktty/erlang-lz4)
-
-
-0.12.5 (Dec 7, 2012)
----------------------
-
-* Improve performances
-    * Storage Performance Tuning#5
-        * Related libs: [leo_storage, leo_object_storage]
-        * Reduced using spawn/1 in replicator #2
-* Improve
-    * Able to monitor VM-values on Leo Manager's console
-    * Deprecate parameterized module in leo_object_storage
-        * Reference: http://www.erlang.org/news/35
-    * Modified re-launch storage process
-        * When regularly stop the storage-process, It writes current status in a file. Then it restarts the storage-process when reading the file.
-    * Able to post a large part of an object to LeoFS with multipart-upload API.
-* Fix bugs
-    * Respond invalid "Etag" from the gateway when using multipart-upload API.
-    * Possibility of file-destruction
-        * Termination of storages for the restriction of file-destruction
-            * Related libs: [leo_storage, leo_object_storage]
-
-* Used libraries
-    * leo project
-        * [leo_commons v0.12.6](https://github.com/leo-project/leo_commons.git)
-        * [leo_backend-db v0.12.0](https://github.com/leo-project/leo_backend_db.git)
-        * [leo_object_storage v0.12.12](https://github.com/leo-project/leo_object_storage.git)
-        * [leo_mq v0.12.0](https://github.com/leo-project/leo_mq.git)
-        * [leo_ordning_reda v0.8.4](https://github.com/leo-project/leo_ordning_reda.git)
-        * [leo_redundant_manager v0.12.1](https://github.com/leo-project/leo_redundant_manager.git)
-        * [leo_s3_libs v0.12.0](https://github.com/leo-project/leo_s3_libs.git)
-        * [leo_statistics v0.10.6](https://github.com/leo-project/leo_statistics.git)
-        * [leo_logger v0.10.2](https://github.com/leo-project/leo_logger.git)
-        * [leo_gateway v0.12.6](https://github.com/leo-project/leo_gateway.git)
-        * [leo_manager v0.12.6](https://github.com/leo-project/leo_manager.git)
-        * [leo_storage v0.12.6](https://github.com/leo-project/leo_storage.git)
-        * [ecache v0.10.3](https://github.com/leo-project/ecache.git)
-        * [cherly v0.10.2](https://github.com/leo-project/cherly.git)
-    * others
-        * [bitcask](https://github.com/basho/bitcask.git)
-        * [cowboy v0.6.2](https://github.com/leo-project/cowboy.git) - forked from [extend/cowboy](https://github.com/extend/cowboy)
-        * [folsom](https://github.com/boundary/folsom.git)
-        * [jiffy](https://github.com/davisp/jiffy.git)
-        * [lz4 v0.1.1](https://github.com/leo-project/erlang-lz4.git) - forked from [szktty/erlang-lz4](https://github.com/szktty/erlang-lz4)
-
-
-0.12.4 (Nov 21, 2012)
----------------------
-
-* Improve performances
-    * Storage Performance Tuning#4
-        * Target libs: [leo_storage, leo_object_storage]
-        * Reduced using spawn/1 in replicator #1
-        * Used rpc:cast/4 for async-replication
-* Improve
-    * Able to retrieve leofs-uesrs from manager-console
-    * NOT allow duplication registration of a user-account into the s3-credential
-* Fix bugs
-    * Fail rebalance and compaction when exists chunked objects in the storage
-    * Manager-console crashed when inputed invalid parameter(s)
-
-* Used libraries
-    * leo project
-        * [leo_commons v0.12.5](https://github.com/leo-project/leo_commons.git)
-        * [leo_backend-db v0.10.8](https://github.com/leo-project/leo_backend_db.git)
-        * [leo_object_storage v0.12.11](https://github.com/leo-project/leo_object_storage.git)
-        * [leo_mq v0.10.5](https://github.com/leo-project/leo_mq.git)
-        * [leo_ordning_reda v0.8.3](https://github.com/leo-project/leo_ordning_reda.git)
-        * [leo_redundant_manager v0.12.0](https://github.com/leo-project/leo_redundant_manager.git)
-        * [leo_s3_libs v0.10.7](https://github.com/leo-project/leo_s3_libs.git)
-        * [leo_statistics v0.10.5](https://github.com/leo-project/leo_statistics.git)
-        * [leo_logger v0.10.1](https://github.com/leo-project/leo_logger.git)
-        * [leo_gateway v0.12.5](https://github.com/leo-project/leo_gateway.git)
-        * [leo_manager v0.12.5](https://github.com/leo-project/leo_manager.git)
-        * [leo_storage v0.12.5](https://github.com/leo-project/leo_storage.git)
-        * [ecache v0.10.2](https://github.com/leo-project/ecache.git)
-        * [cherly v0.10.1](https://github.com/leo-project/cherly.git)
-    * others
-        * [bitcask](https://github.com/basho/bitcask.git)
-        * [cowboy v0.6.2](https://github.com/leo-project/cowboy.git) - forked from [extend/cowboy](https://github.com/extend/cowboy)
-        * [folsom](https://github.com/boundary/folsom.git)
-        * [jiffy](https://github.com/davisp/jiffy.git)
-        * [lz4 v0.1.1](https://github.com/leo-project/erlang-lz4.git) - forked from [szktty/erlang-lz4](https://github.com/szktty/erlang-lz4)
-
-
-0.12.3 (Nov 9, 2012)
---------------------
-
-* Improve performances
-    * Storage Performance Tuning#3
-        * Reduced using list_to_binary/1 - [leo_storage, leo_object_storage]
-        * Unified internal storage data-type to "binary"
-* Improve S3 compatibility
-    * Support Multipart upload an object (large-object)
-* New feature
-    * Able to monitor (SNMP)
-        * Sum of objects/storage-node
-        * Sum of object-length/storage-node
-* Fix bugs
-    * Deletion of chunked objects (large-object)
-    * Fail rebalance when exists a restarting node
-        * Adjust the start timing of RPC for reject requests from remote-node(s)
-
-* Used libraries
-    * leo project
-        * [leo_commons v0.12.5](https://github.com/leo-project/leo_commons.git)
-        * [leo_backend-db v0.10.8](https://github.com/leo-project/leo_backend_db.git)
-        * [leo_object_storage v0.12.10](https://github.com/leo-project/leo_object_storage.git)
-        * [leo_mq v0.10.5](https://github.com/leo-project/leo_mq.git)
-        * [leo_ordning_reda v0.8.3](https://github.com/leo-project/leo_ordning_reda.git)
-        * [leo_redundant_manager v0.12.0](https://github.com/leo-project/leo_redundant_manager.git)
-        * [leo_s3_libs v0.10.6](https://github.com/leo-project/leo_s3_libs.git)
-        * [leo_statistics v0.10.5](https://github.com/leo-project/leo_statistics.git)
-        * [leo_logger v0.10.1](https://github.com/leo-project/leo_logger.git)
-        * [leo_gateway v0.12.4](https://github.com/leo-project/leo_gateway.git)
-        * [leo_manager v0.12.4](https://github.com/leo-project/leo_manager.git)
-        * [leo_storage v0.12.4](https://github.com/leo-project/leo_storage.git)
-        * [ecache v0.10.1](https://github.com/leo-project/ecache.git)
-        * [cherly v0.10.0](https://github.com/leo-project/cherly.git)
-    * others
-        * [bitcask](https://github.com/basho/bitcask.git)
-        * [cowboy v0.6.2](https://github.com/leo-project/cowboy.git) - forked from [extend/cowboy](https://github.com/extend/cowboy)
-        * [folsom](https://github.com/boundary/folsom.git)
-        * [jiffy](https://github.com/davisp/jiffy.git)
-        * [lz4 v0.1.1](https://github.com/leo-project/erlang-lz4.git) - forked from [szktty/erlang-lz4](https://github.com/szktty/erlang-lz4)
-
-
-0.12.2 (Nov 2, 2012)
---------------------
-
-* Improve performances
-    * Storage Performance Tuning#2
-        * Revised put operation
-* Improve S3 compatibility
-    * Support deletion of a bucket
-    * Support [s3cmd](http://s3tools.org/s3cmd) (s3-client)
-* Fix bugs
-    * Gateway:
-        * NOT able to store object-cache because data-type is replaced from string to binary with 0.12.1
-    * Storage "Compaction"
-        * When excuting compact-command, Objects to be removed remain (chunked objects)
-* Used libraries
-    * leo project
-        * [leo_commons v0.12.3](https://github.com/leo-project/leo_commons.git)
-        * [leo_backend-db v0.10.7](https://github.com/leo-project/leo_backend_db.git)
-        * [leo_object_storage v0.12.9](https://github.com/leo-project/leo_object_storage.git)
-        * [leo_mq v0.10.4](https://github.com/leo-project/leo_mq.git)
-        * [leo_ordning_reda v0.8.2](https://github.com/leo-project/leo_ordning_reda.git)
-        * [leo_redundant_manager v0.10.4](https://github.com/leo-project/leo_redundant_manager.git)
-        * [leo_s3_libs v0.10.5](https://github.com/leo-project/leo_s3_libs.git)
-        * [leo_statistics v0.10.4](https://github.com/leo-project/leo_statistics.git)
-        * [leo_logger v0.10.0](https://github.com/leo-project/leo_logger.git)
-        * [leo_gateway v0.12.3](https://github.com/leo-project/leo_gateway.git)
-        * [leo_manager v0.12.3](https://github.com/leo-project/leo_manager.git)
-        * [leo_storage v0.12.3](https://github.com/leo-project/leo_storage.git)
-        * [ecache v0.10.1](https://github.com/leo-project/ecache.git)
-        * [cherly v0.10.0](https://github.com/leo-project/cherly.git)
-    * others
-        * [bitcask](https://github.com/basho/bitcask.git)
-        * [cowboy v0.6.2](https://github.com/leo-project/cowboy.git) - forked from [extend/cowboy](https://github.com/extend/cowboy)
-        * [folsom](https://github.com/boundary/folsom.git)
-        * [jiffy](https://github.com/davisp/jiffy.git)
-        * [lz4 v0.1.1](https://github.com/leo-project/erlang-lz4.git) - forked from [szktty/erlang-lz4](https://github.com/szktty/erlang-lz4)
-
-
-0.12.1  (Oct 25, 2012)
-----------------------
-
-* Improve performances
-    * Storage Performance Tuning#1
-        * Reduced overhead
-            * Modified replicator/repairer from gen_server to module
-            * Revised data-flow from storage-engine to object/metadata storage
-    * Reduced using list_to_binary/1
-        * Modified bucket-related libs: [leo_gateway,leo_manager,leo_s3_libs]
-    * Compressor/Decompressor replace from snappy to lz4
-* Fix bugs
-    * Has omissions an object of rebalance
-    * Fixed S3 releated:
-        * NOT able to remove an endpoint
-        * Able to add a bucket with NOT exists access-key
-
-* Used libraries
-    * leo project
-        * [leo_commons v0.12.0](https://github.com/leo-project/leo_commons.git)
-        * [leo_backend-db v0.10.4](https://github.com/leo-project/leo_backend_db.git)
-        * [leo_object_storage v0.12.4](https://github.com/leo-project/leo_object_storage.git)
-        * [leo_mq v0.10.2](https://github.com/leo-project/leo_mq.git)
-        * [leo_ordning_reda v0.8.0](https://github.com/leo-project/leo_ordning_reda.git)
-        * [leo_redundant_manager v0.10.2](https://github.com/leo-project/leo_redundant_manager.git)
-        * [leo_s3_libs v0.10.3](https://github.com/leo-project/leo_s3_libs.git)
-        * [leo_statistics v0.10.2](https://github.com/leo-project/leo_statistics.git)
-        * [leo_logger v0.9.8](https://github.com/leo-project/leo_logger.git)
-        * [leo_gateway v0.12.1](https://github.com/leo-project/leo_gateway.git)
-        * [leo_manager v0.12.2](https://github.com/leo-project/leo_manager.git)
-        * [leo_storage v0.12.1](https://github.com/leo-project/leo_storage.git)
-        * [ecache v0.10.1](https://github.com/leo-project/ecache.git)
-        * [cherly v0.10.0](https://github.com/leo-project/cherly.git)
-    * others
-        * [bitcask](https://github.com/basho/bitcask.git)
-        * [cowboy v0.6.2](https://github.com/leo-project/cowboy.git) - forked from [extend/cowboy](https://github.com/extend/cowboy)
-        * [folsom](https://github.com/boundary/folsom.git)
-        * [jiffy](https://github.com/davisp/jiffy.git)
-        * [lz4 v0.1.1](https://github.com/leo-project/erlang-lz4.git) - forked from [szktty/erlang-lz4](https://github.com/szktty/erlang-lz4)
-
-
-0.12.0 (Oct 20, 2012)
-----------------------
-
-* New feature - Large Object Support
-    * Handled from a few bytes an object to a few GB an object
-* Improve performances
-    * Gateway Performance Tuning
-        * HTTP-Server replace from Mochiweb to Cowboy
-        * Reduced using list_to_binary/1
-    * Revised order of system launch
-        * before: Managers -> Storage -> Gateway
-        * after : Managers -> Storage|Gateway
-    * Changed type of key from string to binary
-* Fix bugs
-    * S3-API related
-        * Overwrited bucket-info by NOT owners
-        * When put-operation, NOT returned 'ETag' header
-    * Compaction
-        * When excuting compact-command, Objects to be removed partly may remain
-* Used libraries
-    * leo project
-        * [leo_commons v0.12.0](https://github.com/leo-project/leo_commons.git)
-        * [leo_backend-db v0.10.4](https://github.com/leo-project/leo_backend_db.git)
-        * [leo_object_storage v0.12.3](https://github.com/leo-project/leo_object_storage.git)
-        * [leo_mq v0.10.2](https://github.com/leo-project/leo_mq.git)
-        * [leo_ordning_reda v0.6.1](https://github.com/leo-project/leo_ordning_reda.git)
-        * [leo_redundant_manager v0.10.2](https://github.com/leo-project/leo_redundant_manager.git)
-        * [leo_s3_libs v0.10.2](https://github.com/leo-project/leo_s3_libs.git)
-        * [leo_statistics v0.10.1](https://github.com/leo-project/leo_statistics.git)
-        * [leo_logger v0.9.7](https://github.com/leo-project/leo_logger.git)
-        * [leo_gateway v0.12.0](https://github.com/leo-project/leo_gateway.git)
-        * [leo_manager v0.12.0](https://github.com/leo-project/leo_manager.git)
-        * [leo_storage v0.12.0](https://github.com/leo-project/leo_storage.git)
-        * [ecache v0.10.1](https://github.com/leo-project/ecache.git)
-        * [cherly v0.10.0](https://github.com/leo-project/cherly.git)
-    * others
-        * [bitcask](https://github.com/basho/bitcask.git)
-        * [cowboy v0.6.2](https://github.com/leo-project/cowboy.git) - forked from [extend/cowboy](https://github.com/extend/cowboy)
-        * [folsom](https://github.com/boundary/folsom.git)
-        * [jiffy](https://github.com/davisp/jiffy.git)
-        * [lz4 v0.1.1](https://github.com/leo-project/erlang-lz4.git) - forked from [szktty/erlang-lz4](https://github.com/szktty/erlang-lz4)
-        * [snappy](https://github.com/fdmanana/snappy-erlang-nif.git)
-
-
-0.10.2 (Sep 25, 2012)
-----------------------
-
-* Improve performances
-    * NOT used "proplists:get_value" function
-        * Replace from "proplists:get_value/2,3" to "lists:keyfind/2"
-    * Related libs:
-        * leo_gateway
-        * leo_storage
-        * leo_manager
-        * leo_logger
-        * leo_mq
-        * leo_object_storage
-        * leo_ordning_reda
-        * leo_redundant_manager
-        * leo_s3_libs
-        * leo_statistics
+* NOT used "proplists:get_value" function
+    * Replace from "proplists:get_value/2,3" to "lists:keyfind/2"
+* Related libs:
+    * leo_gateway
+    * leo_storage
+    * leo_manager
+    * leo_logger
+    * leo_mq
+    * leo_object_storage
+    * leo_ordning_reda
+    * leo_redundant_manager
+    * leo_s3_libs
+    * leo_statistics
 * Improve leo_manager
-    * Support output of json-format
-    * Support multi-ports TCP-server
-        * for CUI console
-        * for Application (JSON-Format)
+* Support output of json-format
+* Support multi-ports TCP-server
+    * for CUI console
+    * for Application (JSON-Format)
 * Improve leo_storage
-    * Support plural devices
-    * Reduced rebalance/recover costs
-        * Support compression of stacked objects and decompresson of received objects (Using snappy)
-* Fix bugs
-    * leo-gateway related (S3-related):
-        * Create bucket from 'Dragon Disk'
-        * When using cowboy can send bad values(not iodata)
-
-
-0.10.1 (Sep 12, 2012)
----------------------
-
+* Support plural devices
+* Reduced rebalance/recover costs
+    * Support compression of stacked objects and decompresson of received objects (Using snappy)
+
+### Fixed Bugs
+* leo-gateway related (S3-related):
+    * Create bucket from 'Dragon Disk'
+    * When using cowboy can send bad values(not iodata)
+
+
+## 0.10.1 (Sep 12, 2012)
+### Improvements
 * Improve leo_hex performances
-    * "binary_to_hex" function
-    * Related libs:
-        * leo_gateway
-        * leo_object_storage
-        * leo_redundant_manager
-    * By this correspondence, LeoFS's performance improved 20% up.
+* "binary_to_hex" function
+* Related libs:
+    * leo_gateway
+    * leo_object_storage
+    * leo_redundant_manager
+* By this correspondence, LeoFS's performance improved 20% up.
 * Improve leo_manager
-    * Format of output from manager-console
-        * Commands:
-            * "status"
-            * "whereis"
+* Format of output from manager-console
+    * Commands:
+        * "status"
+        * "whereis"
 * Improve performance of "storage-stats" in manager-console
-* Fix bugs
-    * A handling error in S3-libs
-
-
-0.10.0 (Aug 30, 2012)
----------------------
-
+
+### Fixed Bugs
+* A handling error in S3-libs
+
+
+## 0.10.0 (Aug 30, 2012)
+### Improvements
 * Improve S3-API's compatibility
-    * Add S3-authentication
-    * Add S3-bucket
+* Add S3-authentication
+* Add S3-bucket
 * Add S3-related command in LeoFS's manager
-    * "s3-gen-key" : Generate a S3 key pair(AccessKeyID and SecretAccessKey)
-    * "s3-set-endpoint" : Register a new S3 Endpoint
-    * "s3-delete-endpoint" : Delete a S3 Endpoint
-    * "s3-get-endpoints" : Retrieve all of S3 Endpoints registered
-    * "s3-get-buckets" : Retrieve all of Buckets registered
+* "s3-gen-key" : Generate a S3 key pair(AccessKeyID and SecretAccessKey)
+* "s3-set-endpoint" : Register a new S3 Endpoint
+* "s3-delete-endpoint" : Delete a S3 Endpoint
+* "s3-get-endpoints" : Retrieve all of S3 Endpoints registered
+* "s3-get-buckets" : Retrieve all of Buckets registered
 * Improve order of system launch
-    * Remove "attach command" in manager - After Storage launched, the node's state is automatically changed to "attached"
+* Remove "attach command" in manager - After Storage launched, the node's state is automatically changed to "attached"
 * Improve rebalance-function's performance which is about 5 times compare with v0.9.1
 * Improve compact-function. Restrain storage's load when compact objects.
-* Fix bugs
-    * Deletion of Zero bytes in Storage
-    * Behavior after the restart of Manager
-    * Re-register procs into the Manager's monitor
-
-
-0.9.1 (Jul 13, 2012)
---------------------
-
+
+### Fixed Bugs
+* Deletion of Zero bytes in Storage
+* Behavior after the restart of Manager
+* Re-register procs into the Manager's monitor
+
+
+## 0.9.1 (Jul 13, 2012)
 * Remove "apps" directory in leofs - Modified "reltool.config"
 * Fix 'shadow vars'
 * Remove ZMQ log-appender and AMQP log-appender for leo_logger, They will be provided LeoFS's sub projects.
 * Improve - In order to be able to extend "LeoFS's Object Container's file format".
 
 
-0.9.0  (Jul 4, 2012)
---------------------
-
+## 0.9.0  (Jul 4, 2012)
 * Initial release