--- conflicted
+++ resolved
@@ -218,7 +218,6 @@
     esac
 }
 
-<<<<<<< HEAD
 usage_recover_dir() {
     USAGE="recover-dir"
     case "$1" in
@@ -233,24 +232,6 @@
             output "  - Recover/Rebuild every directory's metadata for the matadata-layer"
     esac
 }
-=======
-# == Note: For v2.0 >>
-# usage_recover_dir() {
-#     USAGE="recover-dir"
-#     case "$1" in
-#         min)
-#             output "$WHITESPACE $USAGE "
-#             ;;
-#         *)
-#             output "Usage:"
-#             output "  $SCRIPT $USAGE"
-#             output "Since: LeoFS v.1.4.0"
-#             output "Description:"
-#             output "  - Recover/Rebuild every directory's metadata for the matadata-layer"
-#     esac
-# }
-# <<
->>>>>>> 652bb8fe
 
 usage_recover_node() {
     USAGE="recover-node $STORAGE_NODE"
@@ -737,7 +718,6 @@
     esac
 }
 
-<<<<<<< HEAD
 usage_set_redundancy_method() {
     USAGE="set-redundancy-method <bucket> $ACCESS_KEY_ID (copy | erasure-code) [<number-of-data-chunks>] [<number-of-conding-chunks>]"
     case "$1" in
@@ -759,31 +739,6 @@
             output "      ex-5. Custom params.3: number-of-data-chunks = 10, number-of-coding-chunks: 4"
     esac
 }
-=======
-# == Note: For v2.0 >>
-# usage_set_redundancy_method() {
-#     USAGE="set-redundancy-method <bucket> $ACCESS_KEY_ID (copy | erasure-code) [<number-of-data-chunks>] [<number-of-conding-chunks>]"
-#     case "$1" in
-#         min)
-#             output "$WHITESPACE $USAGE "
-#             ;;
-#         *)
-#             output "Usage:"
-#             output "  $SCRIPT $USAGE"
-#             output "Description:"
-#             output "  - Set redundancy method of the bucket"
-#             output "  - erasure-code:"
-#             output "      - number-of-data-chunks: The number of chunks in which the original object is divided"
-#             output "      - number-of-coding-chunks: The number of additional chunks computed by leo_erasure's encoding functions"
-#             output "      ex-1. RAID 5: number-of-data-chunks = 2, number-of-coding-chunks: 1"
-#             output "      ex-2. RAID 6: number-of-data-chunks = 2, number-of-coding-chunks: 2"
-#             output "      ex-3. Custom params.1: number-of-data-chunks = 4, number-of-coding-chunks: 2"
-#             output "      ex-4. Custom params.2: number-of-data-chunks = 8, number-of-coding-chunks: 3"
-#             output "      ex-5. Custom params.3: number-of-data-chunks = 10, number-of-coding-chunks: 4"
-#     esac
-# }
-# <<
->>>>>>> 652bb8fe
 
 usage_update_acl() {
     USAGE="update-acl <bucket> $ACCESS_KEY_ID (private | public-read | public-read-write)"
@@ -973,11 +928,7 @@
     usage_get_bucket min
     usage_get_buckets min
     usage_chown_bucket min
-<<<<<<< HEAD
     usage_set_redundancy_method min
-=======
-    # usage_set_redundancy_method min
->>>>>>> 652bb8fe
     usage_update_acl min
     usage_gen_nfs_mnt_key min
     output ""
@@ -1183,7 +1134,6 @@
             usage_recover_file
         fi
         ;;
-<<<<<<< HEAD
     recover-dir)
         if [ $# -eq 1 ]; then
             send_command "recover dir"
@@ -1192,18 +1142,6 @@
             usage_recover_dir
         fi
         ;;
-=======
-    # == Note: For v2.0 >>
-    # recover-dir)
-    #     if [ $# -eq 1 ]; then
-    #         send_command "recover dir"
-    #         exit 1
-    #     else
-    #         usage_recover_dir
-    #     fi
-    #     ;;
-    # <<
->>>>>>> 652bb8fe
     recover-node)
         if [ $# -eq 2 ]; then
             case "$2" in
@@ -1590,7 +1528,6 @@
             usage_chown_bucket
         fi
         ;;
-<<<<<<< HEAD
     set-redundancy-method)
         if [ $# -eq 4 ]; then
             send_command "$@"
@@ -1600,19 +1537,6 @@
             usage_set_redundancy_method
         fi
         ;;
-=======
-    # == Note: For v2.0 >>
-    # set-redundancy-method)
-    #     if [ $# -eq 4 ]; then
-    #         send_command "$@"
-    #     elif [ $# -eq 6 ]; then
-    #         send_command "$@"
-    #     else
-    #         usage_set_redundancy_method
-    #     fi
-    #     ;;
-    # <<
->>>>>>> 652bb8fe
     update-acl)
         if [ $# -eq 4 ]; then
             send_command "$@"
