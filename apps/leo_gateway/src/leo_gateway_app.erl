%%======================================================================
%%
%% Leo Gateway
%%
%% Copyright (c) 2012-2015 Rakuten, Inc.
%%
%% This file is provided to you under the Apache License,
%% Version 2.0 (the "License"); you may not use this file
%% except in compliance with the License.  You may obtain
%% a copy of the License at
%%
%%   http://www.apache.org/licenses/LICENSE-2.0
%%
%% Unless required by applicable law or agreed to in writing,
%% software distributed under the License is distributed on an
%% "AS IS" BASIS, WITHOUT WARRANTIES OR CONDITIONS OF ANY
%% KIND, either express or implied.  See the License for the
%% specific language governing permissions and limitations
%% under the License.
%%
%% ---------------------------------------------------------------------
%% Leo Gateway - Application
%% @doc
%% @end
%%======================================================================
-module(leo_gateway_app).

-include("leo_gateway.hrl").
-include("leo_nfs_mount3.hrl").
-include("leo_nfs_proto3.hrl").
-include("leo_nlm_proto4.hrl").
-include("leo_http.hrl").
-include_lib("leo_cache/include/leo_cache.hrl").
-undef(error).
-undef(warn).
-undef(PROP_OPTIONS).
-include_lib("leo_commons/include/leo_commons.hrl").
-include_lib("leo_logger/include/leo_logger.hrl").
-include_lib("leo_redundant_manager/include/leo_redundant_manager.hrl").
-include_lib("leo_statistics/include/leo_statistics.hrl").
-include_lib("nfs_rpc_server/src/nfs_rpc_app.hrl").
-include_lib("leo_watchdog/include/leo_watchdog.hrl").
-include_lib("eunit/include/eunit.hrl").

-behaviour(application).
-export([start/0, start/2, stop/1, prep_stop/1,
         inspect_cluster_status/2, profile_output/0, get_options/0]).

-define(CHECK_INTERVAL, 3000).


-ifdef(TEST).
-define(get_several_info_from_manager(_Args),
        fun() ->
                _ = get_system_config_from_manager([]),
                _ = get_members_from_manager([]),

                [
                 {ok, [#?SYSTEM_CONF{n = 1,
                                     w = 1,
                                     r = 1,
                                     d = 1}]},
                 {ok, {[#member{node  = 'node_0',
                                state = 'running'}],
                       [#member{node  = 'node_0',
                                state = 'running'}]}}
                ]
        end).
-else.
-define(get_several_info_from_manager(X),  {get_system_config_from_manager(X),
                                            get_members_from_manager(X)}).
-endif.

%% for debug
start() ->
    application:ensure_started(crypto),
    application:ensure_started(snmp),
    application:ensure_started(ssl),
    application:ensure_started(ranch),
    application:ensure_started(asn1),
    application:ensure_started(mnesia),
    application:start(leo_gateway).


%%--------------------------------------------------------------------
%% API
%%--------------------------------------------------------------------
%% @spec start(_Type, _StartArgs) -> ServerRet
%% @doc application start callback for leo_gateway.
start(_Type, _StartArgs) ->
    consider_profiling(),
    application:start(leo_watchdog),
    App = leo_gateway,

    %% Launch Logger(s)
    DefLogDir = "./log/",
    LogDir    = case application:get_env(App, log_appender) of
                    {ok, [{file, Options}|_]} ->
                        leo_misc:get_value(path, Options,  DefLogDir);
                    _ ->
                        DefLogDir
                end,
    ok = leo_logger_api:new(LogDir, ?env_log_level(App), log_file_appender()),

    %% access-logger (file-appender)
    case application:get_env(leo_gateway, is_enable_access_log) of
        {ok, true} ->
            ok = leo_logger_api:new(?LOG_GROUP_ID_ACCESS, ?LOG_ID_ACCESS,
                                            LogDir, ?LOG_FILENAME_ACCESS);
        _ ->
            void
    end,

    %% Launch Supervisor
    Res = leo_gateway_sup:start_link(),
    after_process_0(Res).


%% @spec prep_stop(_State) -> ServerRet
%% @doc application stop callback for leo_gateway.
prep_stop(_State) ->
    catch leo_redundant_manager_sup:stop(),
    catch leo_mq_sup:stop(),
    catch leo_backend_db_sup:stop(),
    catch leo_logger_api:stop(),

    case catch get_options() of
        {ok, HttpOptions} ->
            case HttpOptions#http_options.handler of
                ?PROTO_HANDLER_S3 ->
                    leo_gateway_s3_api:stop();
                ?PROTO_HANDLER_REST ->
                    leo_gateway_rest_api:stop();
                _ ->
                    void
            end;
        _ ->
            void
    end,
    ok.

%% @spec stop(_State) -> ServerRet
%% @doc application stop callback for leo_gateway.
stop(_State) ->
    ok.


-spec profile_output() -> ok.
profile_output() ->
    eprof:stop_profiling(),
    eprof:log("leo_gateway.procs.profile"),
    eprof:analyze(procs),
    eprof:log("leo_gateway.total.profile"),
    eprof:analyze(total).


-spec consider_profiling() -> profiling | not_profiling | {error, any()}.
consider_profiling() ->
    case application:get_env(leo_gateway, profile) of
        {ok, true} ->
            {ok, _Pid} = eprof:start(),
            eprof:start_profiling([self()]);
        _ ->
            not_profiling
    end.


%% @doc Inspect the cluster-status
%%
-spec(inspect_cluster_status(any(), list()) ->
             pid()).
inspect_cluster_status(Res, Managers) ->
    case ?get_several_info_from_manager(Managers) of
        {{ok, SystemConf}, {ok, {MembersCur, MembersPrev}}} ->
            case get_cluster_state(MembersCur) of
                ?STATE_STOP ->
                    timer:apply_after(?CHECK_INTERVAL, ?MODULE,
                                      inspect_cluster_status, [ok, Managers]);
                ?STATE_RUNNING ->
                    ok = after_process_2(SystemConf, MembersCur, MembersPrev)
            end;
        {{ok,_SystemConf}, {error,_Cause}} ->
            timer:apply_after(?CHECK_INTERVAL, ?MODULE,
                              inspect_cluster_status, [ok, Managers]);
        _Error ->
            timer:apply_after(?CHECK_INTERVAL, ?MODULE, inspect_cluster_status,
                              [ok, Managers]),
            io:format("~p:~s,~w - cause:~p~n", [?MODULE, "after_process/1", ?LINE,_Error])
    end,
    Res.


%% @private
is_alive_managers([]) ->
    false;
is_alive_managers([Manager|Rest]) ->
    case leo_misc:node_existence(Manager) of
        true ->            true;
        false ->
            is_alive_managers(Rest)
    end.


%%--------------------------------------------------------------------
%% Internal Functions.
%%--------------------------------------------------------------------
%% @doc After process of start_link
%% @private
-spec(after_process_0({ok, pid()} | {error, any()}) ->
             {ok, pid()} | {error, any()}).
after_process_0({ok, Pid}) ->
    ok = leo_misc:init_env(),
    Managers_0  = ?env_manager_nodes(leo_gateway),
    Managers_1 = lists:map(fun(X) when is_list(X) ->
                                   list_to_atom(X);
                              (X) ->
                                   X
                           end, Managers_0),

    case is_alive_managers(Managers_1) of
        true ->
            case catch after_process_1(Pid, Managers_1) of
                {ok, Pid} ->
                    {ok, Pid};
                {_, Cause} ->
                    ?error("after_process_0/1", [{cause, Cause}]),
                    init:stop()
            end;
        false ->
            ?error("inspect_cluster_status/1",
                   [{manager_nodes, Managers_1},
                    {cause, "Not alive managers"}]),
            init:stop()
    end;
after_process_0(Error) ->
    io:format("~p:~s,~w - cause:~p~n", [?MODULE, "after_process/1", ?LINE, Error]),
    init:stop().


%% @private
after_process_1(Pid, Managers) ->
    %% Launch leo_tran
    application:ensure_started(leo_tran),

    %% Launch SNMPA
    application:ensure_started(mnesia),
    application:ensure_started(snmp),
    ok = leo_statistics_api:start_link(leo_gateway),
    ok = leo_statistics_api:create_tables(ram_copies, [node()]),
    ok = leo_metrics_vm:start_link(?SNMP_SYNC_INTERVAL_10S),
    ok = leo_metrics_req:start_link(?SNMP_SYNC_INTERVAL_60S),
    ok = leo_gateway_cache_statistics:start_link(?SNMP_SYNC_INTERVAL_60S),

    %% Retrieve http-options
    {ok, HttpOptions} = get_options(),

    %% Launch bucket-sync, s3-related-procs
    %% [S3, NFS]
    Handler = HttpOptions#http_options.handler,
    case Handler of
        Handler when Handler == ?PROTO_HANDLER_S3;
                     Handler == ?PROTO_HANDLER_NFS ->
            %% Retrieve bucket-prop-sync-interval for S3-API
            BucketPropSyncInterval = ?env_bucket_prop_sync_interval(),

            %% Launch S3Libs:Auth/Bucket/EndPoint
            ok = leo_s3_libs:start(slave,
                                   [{'provider', Managers},
                                    {'bucket_prop_sync_interval', BucketPropSyncInterval}]),
            leo_s3_endpoint:get_endpoints();
        _ ->
            void
    end,

    %% Launch HTTP-handler
    %% [S3, REST]
    case Handler of
        Handler when Handler == ?PROTO_HANDLER_S3;
                     Handler == ?PROTO_HANDLER_REST ->
            %% Launch http-handler(s)
            ok = Handler:start(leo_gateway_sup, HttpOptions);
        _ ->
            void
    end,

    %% Launch nfs-related-procs
    %% [NFS]
    case Handler of
        ?PROTO_HANDLER_NFS ->
            %% NFS:Load nfs-rpc-server
            _ = application:load(nfs_rpc_server),

            NFS_Options = ?env_nfs_options(),
            MntdPort = leo_misc:get_value('mountd_port', NFS_Options, ?DEF_MOUNTD_PORT),
            MntdAcceptors = leo_misc:get_value('mountd_acceptors', NFS_Options, ?DEF_MOUNTD_ACCEPTORS),
            NFSdPort = leo_misc:get_value('nfsd_port', NFS_Options, ?DEF_NFSD_PORT),
            NFSdAcceptors = leo_misc:get_value('nfsd_acceptors', NFS_Options, ?DEF_NFSD_ACCEPTORS),
            NFSdRTMAX = leo_misc:get_value('nfsd_rtmax', NFS_Options, ?DEF_NFSD_RTMAX),
            NFSdWTMAX = leo_misc:get_value('nfsd_wtmax', NFS_Options, ?DEF_NFSD_WTMAX),
            LockdPort = leo_misc:get_value('lockd_port', NFS_Options, ?DEF_LOCKD_PORT),
            LockdAcceptors = leo_misc:get_value('lockd_acceptors', NFS_Options, ?DEF_LOCKD_ACCEPTORS),

            %% NFS:Argments for mountd
            MountdArgs = #nfs_rpc_app_arg{
                            ref = mountd3,
                            acceptor_num = MntdAcceptors,
                            trans_opts = [{port, MntdPort}],
                            prg_num = ?MOUNTPROG,
                            prg_name = mountprog,
                            prg_vsns = [],
                            vsn_lo = ?MOUNTVERS3,
                            vsn_hi = ?MOUNTVERS3,
                            use_pmap = true,
                            mod = leo_nfs_mount3_svc,
                            init_args = [],
                            state = []},

            %% NFS:Argments for nfsd
            NFS_D_Args = #nfs_rpc_app_arg{
                            ref = nfsd3,
                            acceptor_num = NFSdAcceptors,
                            trans_opts = [{port, NFSdPort}],
                            prg_num = ?NFS3_PROGRAM,
                            prg_name = nfs3_program,
                            prg_vsns = [],
                            vsn_lo = ?NFS_V3,
                            vsn_hi = ?NFS_V3,
                            use_pmap = true,
                            mod = leo_nfs_proto3_svc,
                            init_args = {NFSdRTMAX, NFSdWTMAX},
                            state = []},

            %% NLM:Arguments for lockd
            LockdArgs = #nfs_rpc_app_arg{
                           ref = lockd4,
                           acceptor_num = LockdAcceptors,
                           trans_opts = [{port, LockdPort}],
                           prg_num = ?NLM_PROG,
                           prg_name = nlm_prog,
                           prg_vsns = [],
                           vsn_lo = ?NLM4_VERS,
                           vsn_hi = ?NLM4_VERS,
                           use_pmap = true,
                           mod = leo_nlm_proto4_svc,
                           init_args = [],
                           state = []},
            ok = application:set_env(nfs_rpc_server, args, [MountdArgs, NFS_D_Args, LockdArgs]),
            {ok, _} = supervisor:start_child(
                        leo_gateway_sup, {leo_nfs_readdir_state_ets_server,
                                          {leo_nfs_readdir_state_ets_server, start_link,
                                           [NFS_Options]},
                                          permanent, 2000, worker,
                                          [leo_nfs_readdir_state_ets_server]}),
            ok = application:ensure_started(nfs_rpc_server);
        _ ->
            void
    end,

    %% Launch LeoCache
    {ok, _} = supervisor:start_child(
                leo_gateway_sup, {leo_cache_sup,
                                  {leo_cache_sup, start_link,
                                   []}, permanent, 2000, worker, [leo_cache_sup]}),
    NumOfCacheWorkers     = HttpOptions#http_options.cache_workers,
    CacheRAMCapacity      = HttpOptions#http_options.cache_ram_capacity,
    CacheDiscCapacity     = HttpOptions#http_options.cache_disc_capacity,
    CacheDiscThresholdLen = HttpOptions#http_options.cache_disc_threshold_len,
    CacheDiscDirData      = HttpOptions#http_options.cache_disc_dir_data,
    CacheDiscDirJournal   = HttpOptions#http_options.cache_disc_dir_journal,
    ok = leo_cache_api:start([{?PROP_RAM_CACHE_NAME,           ?DEF_PROP_RAM_CACHE},
                              {?PROP_RAM_CACHE_WORKERS,        NumOfCacheWorkers},
                              {?PROP_RAM_CACHE_SIZE,           CacheRAMCapacity},
                              {?PROP_DISC_CACHE_NAME,          ?DEF_PROP_DISC_CACHE},
                              {?PROP_DISC_CACHE_WORKERS,       NumOfCacheWorkers},
                              {?PROP_DISC_CACHE_SIZE,          CacheDiscCapacity},
                              {?PROP_DISC_CACHE_THRESHOLD_LEN, CacheDiscThresholdLen},
                              {?PROP_DISC_CACHE_DATA_DIR,      CacheDiscDirData},
                              {?PROP_DISC_CACHE_JOURNAL_DIR,   CacheDiscDirJournal}
                             ]),

    %% Large Object Worker Pool
    ChildSpec_1  = {?POD_LOH_WORKER, {leo_pod_sup, start_link,
                                      [?POD_LOH_WORKER,
                                       ?env_loh_put_worker_pool_size(),
                                       ?env_loh_put_worker_buffer_size(),
                                       leo_large_object_worker, [],
                                       fun(_) ->
                                               void
                                       end]},
                    permanent, ?SHUTDOWN_WAITING_TIME,
                    supervisor, [leo_pod_sup]},
    {ok,_} = supervisor:start_child(leo_gateway_sup, ChildSpec_1),

    %% Launch SavannaAgent(QoS)
    SVManagers = ?env_qos_managers(),
    QoS_StatEnabled = ?env_qos_stat_enabled(),
    case QoS_StatEnabled of
        true ->
            %% launch savanna-agent and sync schema table
            ok = savanna_agent:start(ram_copies),
            ok = savanna_agent:sync_schemas(SVManagers);
        false ->
            void
    end,
    ChildSpec_2 = {leo_gateway_qos_stat,
                   {leo_gateway_qos_stat, start_link,
                    [SVManagers, QoS_StatEnabled]},
                   permanent, 2000, worker, [leo_gateway_qos_stat]},
    {ok,_} = supervisor:start_child(leo_gateway_sup, ChildSpec_2),

    %% Check status of the storage-cluster
    inspect_cluster_status({ok, Pid}, Managers).


%% @doc After process of start_link
%% @private
-spec(after_process_2(#?SYSTEM_CONF{}, list(#member{}), list(#member{})) ->
             ok).
after_process_2(SystemConf, MembersCur, MembersPrev) ->
    %% Launch Redundant-manager#2
    Managers    = ?env_manager_nodes(leo_gateway),
    NewManagers = lists:map(fun(X) when is_list(X) ->
                                    list_to_atom(X);
                               (X) ->
                                    X
                            end, Managers),
    case whereis(leo_redundant_manager_sup) of
        undefined ->
            ChildSpec = {leo_redundant_manager_sup,
                         {leo_redundant_manager_sup, start_link,
                          [?WORKER_NODE, NewManagers,
                           ?env_queue_dir(leo_gateway)]},
                         permanent, 2000, supervisor, [leo_redundant_manager_sup]},
            {ok, _} = supervisor:start_child(leo_gateway_sup, ChildSpec);
        _ ->
            {ok, _} = leo_redundant_manager_sup:start_link(
                        gateway, NewManagers, ?env_queue_dir(leo_gateway))
    end,
    ok = leo_redundant_manager_api:set_options(
           [{n, SystemConf#?SYSTEM_CONF.n},
            {r, SystemConf#?SYSTEM_CONF.r},
            {w, SystemConf#?SYSTEM_CONF.w},
            {d, SystemConf#?SYSTEM_CONF.d},
            {bit_of_ring, SystemConf#?SYSTEM_CONF.bit_of_ring},
            {num_of_dc_replicas,   SystemConf#?SYSTEM_CONF.num_of_dc_replicas},
            {num_of_rack_replicas, SystemConf#?SYSTEM_CONF.num_of_rack_replicas}]),

    {ok,_MembersChecksum} = leo_redundant_manager_api:synchronize(
                              ?SYNC_TARGET_MEMBER, [{?VER_CUR,  MembersCur },
                                                    {?VER_PREV, MembersPrev}]),
    {ok,_,_} = leo_redundant_manager_api:create(),
    ok = leo_membership_cluster_local:set_proc_auditor(leo_gateway_api),

    %% Register in THIS-Process
    ok = leo_gateway_api:register_in_monitor(first),
    lists:foldl(fun(N, false) ->
                        {ok, Checksums} = leo_redundant_manager_api:checksum(?CHECKSUM_RING),
                        case rpc:call(N, leo_manager_api, notify,
                                      [launched, gateway, node(), Checksums], ?DEF_TIMEOUT) of
                            ok -> true;
                            _  -> false
                        end;
                   (_, true) ->
                        void
                end, false, NewManagers),
    ok.


%% @doc Retrieve system-configuration from manager-node(s)
%% @private
-spec(get_system_config_from_manager(list()) ->
             {ok, #?SYSTEM_CONF{}} | {error, any()}).
get_system_config_from_manager([]) ->
    {error, 'could_not_get_system_config'};
get_system_config_from_manager([Manager|T]) ->
    case leo_misc:node_existence(Manager) of
        true ->
            case rpc:call(Manager, leo_manager_api, get_system_config, [], ?DEF_TIMEOUT) of
                {ok, SystemConf} ->
                    {ok, SystemConf};
                {badrpc, Why} ->
                    {error, Why};
                {error, Cause} ->
                    ?error("get_system_config_from_manager/1", [{cause, Cause}]),
                    get_system_config_from_manager(T)
            end;
        false ->
            get_system_config_from_manager(T)
    end.


%% @doc Retrieve members-list from manager-node(s)
%% @private
-spec(get_members_from_manager(list()) ->
             {ok, list()} | {error, any()}).
get_members_from_manager([]) ->
    {error, 'could_not_get_members'};
get_members_from_manager([Manager|T]) ->
    case rpc:call(Manager, leo_manager_api,
                  get_members_of_all_versions, [], ?DEF_TIMEOUT) of
        {ok, {MembersCur, MembersPrev}} ->
            {ok, {MembersCur, MembersPrev}};
        {badrpc, Why} ->
            {error, Why};
        {error, Cause} ->
            case Cause of
                not_found ->
                    void;
                _ ->
                    ?error("get_members_from_manager/1", [{cause, Cause}])
            end,
            get_members_from_manager(T)
    end.


%% @doc Retrieve the cluster status
%% @private
-spec(get_cluster_state(list(#member{})) ->
             node_state()).
get_cluster_state([]) ->
    ?STATE_STOP;
get_cluster_state([#member{state = ?STATE_RUNNING}|_]) ->
    ?STATE_RUNNING;
get_cluster_state([_|T]) ->
    get_cluster_state(T).


%% @doc Retrieve log-appneder(s)
%% @private
-spec(log_file_appender() ->
             list()).
log_file_appender() ->
    case application:get_env(leo_gateway, log_appender) of
        undefined   -> log_file_appender([], []);
        {ok, Value} -> log_file_appender(Value, [])
    end.

log_file_appender([], []) ->
    [{?LOG_ID_FILE_INFO,  ?LOG_APPENDER_FILE},
     {?LOG_ID_FILE_ERROR, ?LOG_APPENDER_FILE}];
log_file_appender([], Acc) ->
    lists:reverse(Acc);
log_file_appender([{Type, _}|T], Acc) when Type == file ->
    log_file_appender(T, [{?LOG_ID_FILE_ERROR, ?LOG_APPENDER_FILE}|
                          [{?LOG_ID_FILE_INFO, ?LOG_APPENDER_FILE}|Acc]]).


%% @doc Retrieve properties
%%
-spec(get_options() ->
             {ok, #http_options{}} | {error, Cause} when Cause::any()).
get_options() ->
    HttpProp = ?env_http_properties(),

    %% Retrieve ptotocol:
    Protocol = case ?env_protocol() of
                   [] ->
                       leo_misc:get_value('handler', HttpProp,
                                          ?DEF_PROTOCOL_HANDLER);
                   V ->
                       V
               end,

    %% Retrieve http-related properties:
    Port = leo_misc:get_value('port', HttpProp, ?DEF_HTTP_PORT),
    SSLPort = leo_misc:get_value('ssl_port', HttpProp, ?DEF_HTTP_SSL_PORT),
    SSLCertFile = leo_misc:get_value('ssl_certfile', HttpProp, ?DEF_HTTP_SSL_C_FILE),
    SSLKeyFile = leo_misc:get_value('ssl_keyfile', HttpProp, ?DEF_HTTP_SSL_K_FILE),
    NumOfAcceptors = leo_misc:get_value('num_of_acceptors', HttpProp, ?DEF_HTTP_NUM_OF_ACCEPTORS),
    MaxKeepAlive = leo_misc:get_value('max_keepalive', HttpProp, ?DEF_HTTP_MAX_KEEPALIVE),
    CustomHeaderConf = leo_misc:get_value('headers_config_file', HttpProp, ?DEF_HTTP_CUSTOM_HEADER_CONF),
    Timeout4Header = leo_misc:get_value('timeout_for_header', HttpProp, ?DEF_HTTP_TIMEOUT_FOR_HEADER),
    Timeout4Body = leo_misc:get_value('timeout_for_body', HttpProp, ?DEF_HTTP_TIMEOUT_FOR_BODY),
    SendChunkLen = leo_misc:get_value('sending_chunked_obj_len', HttpProp, ?DEF_HTTP_SEND_CHUNK_LEN),

    %% Retrieve cache-related properties:
    CacheProp = ?env_cache_properties(),
    UserHttpCache = leo_misc:get_value('http_cache', CacheProp, ?DEF_HTTP_CACHE),
    CacheWorkers = leo_misc:get_value('cache_workers', CacheProp, ?DEF_CACHE_WORKERS),

    CacheRAMCapacity =
        case leo_misc:get_value('cache_ram_capacity', CacheProp, ?DEF_CACHE_RAM_CAPACITY) of
            {error, Cause_1} ->
                erlang:error(Cause_1);
            CacheRAMCapacity_1 ->
                CacheRAMCapacity_1
        end,
    CacheDiscCapacity =
        case leo_misc:get_value('cache_disc_capacity', CacheProp, ?DEF_CACHE_DISC_CAPACITY) of
            {error, Cause_2} ->
                erlang:error(Cause_2);
            CacheDiscCapacity_1 ->
                CacheDiscCapacity_1
        end,

    CacheDiscThresholdLen = leo_misc:get_value('cache_disc_threshold_len', CacheProp, ?DEF_CACHE_DISC_THRESHOLD_LEN),
    CacheDiscDirData = leo_misc:get_value('cache_disc_dir_data', CacheProp, ?DEF_CACHE_DISC_DIR_DATA),
    CacheDiscDirJournal = leo_misc:get_value('cache_disc_dir_journal', CacheProp, ?DEF_CACHE_DISC_DIR_JOURNAL),
    CacheExpire = leo_misc:get_value('cache_expire', CacheProp, ?DEF_CACHE_EXPIRE),
    CacheMaxContentLen = leo_misc:get_value('cache_max_content_len', CacheProp, ?DEF_CACHE_MAX_CONTENT_LEN),
    CachableContentTypes = leo_misc:get_value('cachable_content_type', CacheProp, []),
    CachablePathPatterns = leo_misc:get_value('cachable_path_pattern', CacheProp, []),

    CacheMethod = case UserHttpCache of
                      true  -> ?CACHE_HTTP;
                      false -> ?CACHE_INNER
                  end,
    CachableContentTypes1 = cast_type_list_to_binary(CachableContentTypes),
    CachablePathPatterns1 = case cast_type_list_to_binary(CachablePathPatterns) of
                                [] -> [];
                                List ->
                                    lists:foldl(
                                      fun(P, Acc) ->
                                              case re:compile(P) of
                                                  {ok, MP} -> [MP|Acc];
                                                  _        -> Acc
                                              end
                                      end, [], List)
                            end,
    HasDiskCache = case CacheDiscCapacity of
                       DCSize when DCSize > 0 ->
                           true;
                       _ ->
                           false
                   end,

    %% Retrieve multipart-upload-related properties
    MultipartProp = ?env_multipart_properties(),
    DontAbortCleanup = leo_misc:get_value('dont_abort_cleanup', MultipartProp, ?DEF_DONT_ABORT_CLEANUP),

    %% Retrieve large-object-related properties:
    LargeObjectProp = ?env_large_object_properties(),
    MaxChunkedObjs = leo_misc:get_value('max_chunked_objs', LargeObjectProp, ?DEF_LOBJ_MAX_CHUNKED_OBJS),
    ChunkedObjLen = leo_misc:get_value('chunked_obj_len', LargeObjectProp, ?DEF_LOBJ_CHUNK_OBJ_LEN),
    ReadingChunkedLen = leo_misc:get_value('reading_chunked_obj_len', LargeObjectProp, ?DEF_LOBJ_READING_CHUNK_OBJ_LEN),
    case ReadingChunkedLen of
        {error, Cause} ->
            %% stop to handle
            %% https://github.com/leo-project/leofs/issues/531
            error({error, Cause});
        _ ->
            nop
    end,
    ThresholdChunkLen = leo_misc:get_value('threshold_of_chunk_len', LargeObjectProp, ?DEF_LOBJ_THRESHOLD_OF_CHUNK_LEN),
    MaxObjLen = MaxChunkedObjs * ChunkedObjLen,

    %% Retrieve timeout-values
    lists:foreach(fun({K, T}) ->
                          leo_misc:set_env(leo_gateway, K, T)
                  end, ?env_timeout()),
    HttpOptions = #http_options{handler = ?convert_to_handler(Protocol),
                                port = Port,
                                ssl_port = SSLPort,
                                ssl_certfile = SSLCertFile,
                                ssl_keyfile = SSLKeyFile,
                                num_of_acceptors = NumOfAcceptors,
                                max_keepalive = MaxKeepAlive,
                                headers_config_file = CustomHeaderConf,
                                timeout_for_header = Timeout4Header,
                                timeout_for_body = Timeout4Body,
                                sending_chunked_obj_len = SendChunkLen,
                                cache_method = CacheMethod,
                                cache_workers = CacheWorkers,
                                cache_ram_capacity = CacheRAMCapacity,
                                cache_disc_capacity = CacheDiscCapacity,
                                cache_disc_threshold_len = CacheDiscThresholdLen,
                                cache_disc_dir_data = CacheDiscDirData,
                                cache_disc_dir_journal = CacheDiscDirJournal,
                                cache_expire = CacheExpire,
                                cache_max_content_len = CacheMaxContentLen,
                                cachable_content_type = CachableContentTypes1,
                                cachable_path_pattern = CachablePathPatterns1,
<<<<<<< HEAD
                                has_disk_cache = HasDiskCache,
=======
                                dont_abort_cleanup = DontAbortCleanup,
>>>>>>> 11644d71
                                max_chunked_objs = MaxChunkedObjs,
                                max_len_of_obj = MaxObjLen,
                                chunked_obj_len = ChunkedObjLen,
                                reading_chunked_obj_len = ReadingChunkedLen,
                                threshold_of_chunk_len = ThresholdChunkLen},
    ?info("start/3", "protocol: ~p", [Protocol]),
    ?info("start/3", "port: ~p", [Port]),
    ?info("start/3", "ssl port: ~p", [SSLPort]),
    ?info("start/3", "ssl certfile: ~p", [SSLCertFile]),
    ?info("start/3", "ssl keyfile: ~p", [SSLKeyFile]),
    ?info("start/3", "num of acceptors: ~p", [NumOfAcceptors]),
    ?info("start/3", "max keepalive: ~p", [MaxKeepAlive]),
    ?info("start/3", "http custom header config: ~p",[CustomHeaderConf]),
    ?info("start/3", "timeout for header : ~p", [Timeout4Header]),
    ?info("start/3", "timeout for body: ~p", [Timeout4Body]),
    ?info("start/3", "sending chunk length: ~p", [SendChunkLen]),
    ?info("start/3", "cache_method: ~p", [CacheMethod]),
    ?info("start/3", "cache workers: ~p", [CacheWorkers]),
    ?info("start/3", "cache ram capacity: ~p", [CacheRAMCapacity]),
    ?info("start/3", "cache disc capacity: ~p", [CacheDiscCapacity]),
    ?info("start/3", "cache disc threshold len: ~p", [CacheDiscThresholdLen]),
    ?info("start/3", "cache disc data-dir: ~p", [CacheDiscDirData]),
    ?info("start/3", "cache disc journal-dir: ~p", [CacheDiscDirJournal]),
    ?info("start/3", "cache expire: ~p", [CacheExpire]),
    ?info("start/3", "cache_max_content_len: ~p", [CacheMaxContentLen]),
    ?info("start/3", "cacheable_content_types: ~p", [CachableContentTypes]),
    ?info("start/3", "cacheable_path_patterns: ~p", [CachablePathPatterns]),
    ?info("start/3", "dont_abort_cleanup: ~p", [DontAbortCleanup]),
    ?info("start/3", "max_chunked_obj: ~p", [MaxChunkedObjs]),
    ?info("start/3", "max_len_of_obj: ~p", [MaxObjLen]),
    ?info("start/3", "chunked_obj_len: ~p", [ChunkedObjLen]),
    ?info("start/3", "reading_chunked_obj_len: ~p", [ReadingChunkedLen]),
    ?info("start/3", "threshold_of_chunk_len: ~p", [ThresholdChunkLen]),
    {ok, HttpOptions}.


%% @doc Data-type transmit from list to binary
%% @private
cast_type_list_to_binary([]) ->
    [];
cast_type_list_to_binary(List) ->
    lists:map(fun(I) ->
                      case catch list_to_binary(I) of
                          {'EXIT', _} -> I;
                          Bin         -> Bin
                      end
              end, List).<|MERGE_RESOLUTION|>--- conflicted
+++ resolved
@@ -670,11 +670,8 @@
                                 cache_max_content_len = CacheMaxContentLen,
                                 cachable_content_type = CachableContentTypes1,
                                 cachable_path_pattern = CachablePathPatterns1,
-<<<<<<< HEAD
                                 has_disk_cache = HasDiskCache,
-=======
                                 dont_abort_cleanup = DontAbortCleanup,
->>>>>>> 11644d71
                                 max_chunked_objs = MaxChunkedObjs,
                                 max_len_of_obj = MaxObjLen,
                                 chunked_obj_len = ChunkedObjLen,
