--- conflicted
+++ resolved
@@ -23,18 +23,10 @@
 {require_otp_vsn, "R16B*|17"}.
 
 {deps, [
-<<<<<<< HEAD
-        {lager, ".*", {git, "git://github.com/basho/lager.git",{tag,"2.0.3"}}},
-        {leo_manager, ".*", {git, "https://github.com/leo-project/leo_manager.git", {tag, "1.2.16"}}},
-        {leo_storage, ".*", {git, "https://github.com/leo-project/leo_storage.git", {tag, "1.2.16"}}},
-        {leo_gateway, ".*", {git, "https://github.com/leo-project/leo_gateway.git", {tag, "1.2.16"}}},
-        {fifo_utils, "0.1.*", {git, "https://github.com/project-fifo/fifo_utils.git", {branch, "rebar2"}}}
-=======
         {leo_manager, ".*", {git, "https://github.com/leo-project/leo_manager.git", {tag, "1.2.18"}}},
         {leo_storage, ".*", {git, "https://github.com/leo-project/leo_storage.git", {tag, "1.2.18"}}},
         {leo_gateway, ".*", {git, "https://github.com/leo-project/leo_gateway.git", {tag, "1.2.18"}}},
         {fifo_utils, "0.1.*", {git, "https://github.com/leo-project/fifo_utils.git", {branch, "master"}}}
->>>>>>> 79976d21
        ]}.
 
 {sub_dirs, [
