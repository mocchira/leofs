%% -*- mode: erlang;erlang-indent-level: 4;indent-tabs-mode: nil -*-
%%======================================================================
%%
%% LeoFS
%%
%% Copyright (c) 2012-2015 Rakuten, Inc.
%%
%% This file is provided to you under the Apache License,
%% Version 2.0 (the "License"); you may not use this file
%% except in compliance with the License.  You may obtain
%% a copy of the License at
%%
%%   http://www.apache.org/licenses/LICENSE-2.0
%%
%% Unless required by applicable law or agreed to in writing,
%% software distributed under the License is distributed on an
%% "AS IS" BASIS, WITHOUT WARRANTIES OR CONDITIONS OF ANY
%% KIND, either express or implied.  See the License for the
%% specific language governing permissions and limitations
%% under the License.
%%
%%======================================================================
{require_otp_vsn, "R16B*|17"}.

{deps, [
<<<<<<< HEAD
        {leo_manager, ".*",   {git, "https://github.com/leo-project/leo_manager.git", {branch, "1.4"}}},
        {leo_storage, ".*",   {git, "https://github.com/leo-project/leo_storage.git", {branch, "1.4"}}},
        {leo_gateway, ".*",   {git, "https://github.com/leo-project/leo_gateway.git", {branch, "1.4"}}},
=======
        {leo_manager, ".*", {git, "https://github.com/leo-project/leo_manager.git", {tag, "1.2.9"}}},
        {leo_storage, ".*", {git, "https://github.com/leo-project/leo_storage.git", {tag, "1.2.9"}}},
        {leo_gateway, ".*", {git, "https://github.com/leo-project/leo_gateway.git", {tag, "1.2.9"}}},
>>>>>>> cb6cd297
        {fifo_utils, "0.1.*", {git, "https://github.com/project-fifo/fifo_utils.git", {tag, "0.1.8"}}}
       ]}.

{sub_dirs, [
            "rel"
           ]}.

{erl_opts, [{d, 'NOTEST'},
            fail_on_warning,
            warn_export_all,
            warn_unused_import,
            warn_untyped_record,
            debug_info]}.<|MERGE_RESOLUTION|>--- conflicted
+++ resolved
@@ -23,15 +23,9 @@
 {require_otp_vsn, "R16B*|17"}.
 
 {deps, [
-<<<<<<< HEAD
         {leo_manager, ".*",   {git, "https://github.com/leo-project/leo_manager.git", {branch, "1.4"}}},
         {leo_storage, ".*",   {git, "https://github.com/leo-project/leo_storage.git", {branch, "1.4"}}},
         {leo_gateway, ".*",   {git, "https://github.com/leo-project/leo_gateway.git", {branch, "1.4"}}},
-=======
-        {leo_manager, ".*", {git, "https://github.com/leo-project/leo_manager.git", {tag, "1.2.9"}}},
-        {leo_storage, ".*", {git, "https://github.com/leo-project/leo_storage.git", {tag, "1.2.9"}}},
-        {leo_gateway, ".*", {git, "https://github.com/leo-project/leo_gateway.git", {tag, "1.2.9"}}},
->>>>>>> cb6cd297
         {fifo_utils, "0.1.*", {git, "https://github.com/project-fifo/fifo_utils.git", {tag, "0.1.8"}}}
        ]}.
 
