%% -*- mode: erlang;erlang-indent-level: 4;indent-tabs-mode: nil -*-
%%======================================================================
%%
%% LeoFS
%%
%% Copyright (c) 2012-2015 Rakuten, Inc.
%%
%% This file is provided to you under the Apache License,
%% Version 2.0 (the "License"); you may not use this file
%% except in compliance with the License.  You may obtain
%% a copy of the License at
%%
%%   http://www.apache.org/licenses/LICENSE-2.0
%%
%% Unless required by applicable law or agreed to in writing,
%% software distributed under the License is distributed on an
%% "AS IS" BASIS, WITHOUT WARRANTIES OR CONDITIONS OF ANY
%% KIND, either express or implied.  See the License for the
%% specific language governing permissions and limitations
%% under the License.
%%
%%======================================================================
{require_otp_vsn, "R16B*|17"}.

{deps, [
<<<<<<< HEAD
        {leo_manager, ".*", {git, "https://github.com/leo-project/leo_manager.git", {tag, "1.2.7"}}},
        {leo_storage, ".*", {git, "https://github.com/leo-project/leo_storage.git", {tag, "1.2.7"}}},
        {leo_gateway, ".*", {git, "https://github.com/leo-project/leo_gateway.git", {tag, "1.2.7"}}},
=======
        {leo_manager, ".*", {git, "https://github.com/leo-project/leo_manager.git", {tag, "1.2.10"}}},
        {leo_storage, ".*", {git, "https://github.com/leo-project/leo_storage.git", {tag, "1.2.10"}}},
        {leo_gateway, ".*", {git, "https://github.com/leo-project/leo_gateway.git", {tag, "1.2.10"}}},
>>>>>>> 327186e4
        {fifo_utils, "0.1.*", {git, "https://github.com/project-fifo/fifo_utils.git", {tag, "0.1.8"}}}
       ]}.

{sub_dirs, [
            "rel"
           ]}.

{erl_opts, [{d, 'NOTEST'},
            fail_on_warning,
            warn_export_all,
            warn_unused_import,
            warn_untyped_record,
            debug_info]}.<|MERGE_RESOLUTION|>--- conflicted
+++ resolved
@@ -23,15 +23,9 @@
 {require_otp_vsn, "R16B*|17"}.
 
 {deps, [
-<<<<<<< HEAD
-        {leo_manager, ".*", {git, "https://github.com/leo-project/leo_manager.git", {tag, "1.2.7"}}},
-        {leo_storage, ".*", {git, "https://github.com/leo-project/leo_storage.git", {tag, "1.2.7"}}},
-        {leo_gateway, ".*", {git, "https://github.com/leo-project/leo_gateway.git", {tag, "1.2.7"}}},
-=======
         {leo_manager, ".*", {git, "https://github.com/leo-project/leo_manager.git", {tag, "1.2.10"}}},
         {leo_storage, ".*", {git, "https://github.com/leo-project/leo_storage.git", {tag, "1.2.10"}}},
         {leo_gateway, ".*", {git, "https://github.com/leo-project/leo_gateway.git", {tag, "1.2.10"}}},
->>>>>>> 327186e4
         {fifo_utils, "0.1.*", {git, "https://github.com/project-fifo/fifo_utils.git", {tag, "0.1.8"}}}
        ]}.
 
