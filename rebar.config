--- conflicted
+++ resolved
@@ -23,17 +23,10 @@
 {require_otp_vsn, "R16B*|17|18"}.
 
 {deps, [
-<<<<<<< HEAD
-        {leo_manager, ".*", {git, "https://github.com/leo-project/leo_manager.git", {tag, "1.4.0-pre.3"}}},
-        {leo_storage, ".*", {git, "https://github.com/leo-project/leo_storage.git", {tag, "1.4.0-pre.3"}}},
-        {leo_gateway, ".*", {git, "https://github.com/leo-project/leo_gateway.git", {tag, "1.4.0-pre.3"}}},
-        {fifo_utils, "0.1.*", {git, "https://github.com/leo-project/fifo_utils.git", "0d38c3e759c4082b4bbc3f3ca15323ef8acabf71"}}
-=======
-        {leo_manager, ".*", {git, "https://github.com/leo-project/leo_manager.git", {tag, "1.3.0"}}},
-        {leo_storage, ".*", {git, "https://github.com/leo-project/leo_storage.git", {tag, "1.3.0"}}},
-        {leo_gateway, ".*", {git, "https://github.com/leo-project/leo_gateway.git", {tag, "1.3.0"}}},
+        {leo_manager, ".*", {git, "https://github.com/leo-project/leo_manager.git", {branch, "2.0.0"}}},
+        {leo_storage, ".*", {git, "https://github.com/leo-project/leo_storage.git", {branch, "2.0.0"}}},
+        {leo_gateway, ".*", {git, "https://github.com/leo-project/leo_gateway.git", {branch, "2.0.0"}}},
         {fifo_utils, "0.1.*", {git, "https://github.com/leo-project/fifo_utils.git", "d19b92c861fba9b06f863700a81d5b927c6eaac2"}}
->>>>>>> 652bb8fe
        ]}.
 
 {sub_dirs, [
