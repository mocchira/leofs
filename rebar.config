%% -*- mode: erlang;erlang-indent-level: 4;indent-tabs-mode: nil -*-
%%======================================================================
%%
%% LeoFS
%%
%% Copyright (c) 2012-2015 Rakuten, Inc.
%%
%% This file is provided to you under the Apache License,
%% Version 2.0 (the "License"); you may not use this file
%% except in compliance with the License.  You may obtain
%% a copy of the License at
%%
%%   http://www.apache.org/licenses/LICENSE-2.0
%%
%% Unless required by applicable law or agreed to in writing,
%% software distributed under the License is distributed on an
%% "AS IS" BASIS, WITHOUT WARRANTIES OR CONDITIONS OF ANY
%% KIND, either express or implied.  See the License for the
%% specific language governing permissions and limitations
%% under the License.
%%
%%======================================================================
{require_otp_vsn, "R16B*|17"}.

{deps, [
<<<<<<< HEAD
        {leo_manager, ".*", {git, "https://github.com/leo-project/leo_manager.git", {tag, "1.4.0-pre.3"}}},
        {leo_storage, ".*", {git, "https://github.com/leo-project/leo_storage.git", {tag, "1.4.0-pre.3"}}},
        {leo_gateway, ".*", {git, "https://github.com/leo-project/leo_gateway.git", {tag, "1.4.0-pre.3"}}},
        {fifo_utils, "0.1.*", {git, "https://github.com/project-fifo/fifo_utils.git", {tag, "0.1.14"}}}
=======
        {leo_manager, ".*", {git, "https://github.com/leo-project/leo_manager.git", {tag, "1.2.18"}}},
        {leo_storage, ".*", {git, "https://github.com/leo-project/leo_storage.git", {tag, "1.2.18"}}},
        {leo_gateway, ".*", {git, "https://github.com/leo-project/leo_gateway.git", {tag, "1.2.18"}}},
        {fifo_utils, "0.1.*", {git, "https://github.com/leo-project/fifo_utils.git", "0d38c3e759c4082b4bbc3f3ca15323ef8acabf71"}}
>>>>>>> d5152506
       ]}.

{sub_dirs, [
            "rel"
           ]}.

{erl_opts, [{d, 'NOTEST'},
            fail_on_warning,
            warn_export_all,
            warn_unused_import,
            warn_untyped_record,
            debug_info]}.<|MERGE_RESOLUTION|>--- conflicted
+++ resolved
@@ -23,17 +23,10 @@
 {require_otp_vsn, "R16B*|17"}.
 
 {deps, [
-<<<<<<< HEAD
         {leo_manager, ".*", {git, "https://github.com/leo-project/leo_manager.git", {tag, "1.4.0-pre.3"}}},
         {leo_storage, ".*", {git, "https://github.com/leo-project/leo_storage.git", {tag, "1.4.0-pre.3"}}},
         {leo_gateway, ".*", {git, "https://github.com/leo-project/leo_gateway.git", {tag, "1.4.0-pre.3"}}},
-        {fifo_utils, "0.1.*", {git, "https://github.com/project-fifo/fifo_utils.git", {tag, "0.1.14"}}}
-=======
-        {leo_manager, ".*", {git, "https://github.com/leo-project/leo_manager.git", {tag, "1.2.18"}}},
-        {leo_storage, ".*", {git, "https://github.com/leo-project/leo_storage.git", {tag, "1.2.18"}}},
-        {leo_gateway, ".*", {git, "https://github.com/leo-project/leo_gateway.git", {tag, "1.2.18"}}},
         {fifo_utils, "0.1.*", {git, "https://github.com/leo-project/fifo_utils.git", "0d38c3e759c4082b4bbc3f3ca15323ef8acabf71"}}
->>>>>>> d5152506
        ]}.
 
 {sub_dirs, [
