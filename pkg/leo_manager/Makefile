--- conflicted
+++ resolved
@@ -18,19 +18,8 @@
 package: prepare $(FILE).tgz
 
 prepare:
-<<<<<<< HEAD
-	-rm -r $(DIR)
-	mkdir -p $(BASE)
-	cp -r $(COMPONENT_PATH) $(DIR)
-	mkdir -p $(DIR)/share
-	mkdir -p $(BASE)/sbin
-	cp ../../leofs-adm $(BASE)/sbin
-	cp files/$(COMPONENT) $(DIR)/bin/
-	cp files/$(COMPONENT).xml $(DIR)/share
-=======
 	cp ../../leofs-adm $(STAGE_DIR)/sbin
 	cp -r $(COMPONENT_PATH) $(DIR)
->>>>>>> 4b051580
 	cp files/start $(DIR)/erts-*/bin/start
 	cp files/leo_manager.conf* $(DIR)/etc/
 	cp files/leo_manager_snmp.config $(DIR)/snmp/snmpa_manager_0/
