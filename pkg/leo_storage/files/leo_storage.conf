##======================================================================
## LeoFS - Storage Configuration
##
## See: http://leo-project.net/leofs/docs/configuration/configuration_2.html
##======================================================================
## --------------------------------------------------------------------
## SASL
## --------------------------------------------------------------------
## See: http://www.erlang.org/doc/man/sasl_app.html
##
## The following configuration parameters are defined for
## the SASL application. See app(4) for more information
## about configuration parameters

## SASL error log path
sasl.sasl_error_log = /var/log/leo_storage/sasl/sasl-error.log

## Restricts the error logging performed by the specified sasl_error_logger
## to error reports, progress reports, or both.
## errlog_type = [error | progress | all]
## sasl.errlog_type = error

## Specifies in which directory the files are stored.
## If this parameter is undefined or false, the error_logger_mf_h is not installed.
sasl.error_logger_mf_dir = /var/log/leo_storage/sasl

## Specifies how large each individual file can be.
## If this parameter is undefined, the error_logger_mf_h is not installed.
## sasl.error_logger_mf_maxbytes = 10485760

## Specifies how many files are used.
## If this parameter is undefined, the error_logger_mf_h is not installed.
## sasl.error_logger_mf_maxfiles = 5

## --------------------------------------------------------------------
## Manager's Node(s)
## --------------------------------------------------------------------
## Name of Manager node(s)
managers = [manager_0@127.0.0.1, manager_1@127.0.0.1]

## --------------------------------------------------------------------
## STORAGE
## --------------------------------------------------------------------
## Object container
obj_containers.path = [/var/db/leo_storage/avs]
obj_containers.num_of_containers = [8]

## e.g. Case of plural pathes
## obj_containers.path = [/var/leofs/avs/1, /var/leofs/avs/2]
## obj_containers.num_of_containers = [32, 64]

## Metadata Storage: [bitcask, leveldb] - default:leveldb
## obj_containers.metadata_storage = leveldb

## A number of virtual-nodes for the redundant-manager
## num_of_vnodes = 168

## Enable strict check between checksum of a metadata and checksum of an object
## - default:false
## object_storage.is_strict_check = false

## Threshold of slow processing (msec) - default:1000(msec)
## object_storage.threshold_of_slow_processing = 1000

## Timeout of seeking metadatas per a metadata - default:10(msec)
## seeking_timeout_per_metadata = 10

<<<<<<< HEAD
## Library of the erasure-code
##   - lib: [vandrs | cauchyrs | liberation | isars]
erasure_code.lib = isars

## Minimum length of an object for the erasure-coding - default:262144(byte)
erasure_code.min_object_size = 262144
=======
## Maximum number of processes for both write and read operation
## since v1.2.20
## max_num_of_procs = 3000

## Total number of obj-storage-read processes per object-container, AVS
## Range: [1..100]
## since v1.2.20
## num_of_obj_storage_read_procs = 3
>>>>>>> 652bb8fe

## --------------------------------------------------------------------
## STORAGE - Watchdog
## --------------------------------------------------------------------
##
##  Watchdog.REX(RPC)
##
## Is rex-watchdog enabled - default:false
## watchdog.rex.is_enabled = true

## rex - watch interval - default:5sec
## watchdog.rex.interval = 5

## Threshold memory capacity of binary for rex(rpc) - default:32MB
watchdog.rex.threshold_mem_capacity = 33554432


##
##  Watchdog.CPU
##
## Is cpu-watchdog enabled - default:false
## watchdog.cpu.is_enabled = true

## cpu - raised error times
## watchdog.cpu.raised_error_times = 3

## cpu - watch interval - default:5sec
## watchdog.cpu.interval = 5

## Threshold CPU load avg for 1min/5min - default:5.0
## watchdog.cpu.threshold_cpu_load_avg = 5.0

## Threshold CPU load util - default:100 = "100%"
## watchdog.cpu.threshold_cpu_util = 100


##
##  Watchdog.IO
##
## Is io-watchdog enabled - default:false
## watchdog.io.is_enabled = true

## io - watch interval - default:1sec
## watchdog.io.interval = 1

## Threshold input size/sec  - default:134217728(B) - 128MB/sec
## watchdog.io.threshold_input_per_sec = 134217728

## Threshold output size/sec - default:134217728(B) - 128MB/sec
## watchdog.io.threshold_output_per_sec = 134217728


##
##  Watchdog.DISK
##
## Is disk-watchdog enabled - default:false
## watchdog.disk.is_enabled = true

## disk - raised error times
## watchdog.disk.raised_error_times = 3

## disk - watch interval - default:1sec
## watchdog.disk.interval = 1

## Threshold disk use% - defalut:85%
## watchdog.disk.threshold_disk_use = 85

## Threshold disk util% - defalut:100%
## watchdog.disk.threshold_disk_util = 100

## Threshold disk read kb/sec - defalut:262144(KB)
## watchdog.disk.threshold_disk_rkb = 262144

## Threshold disk write kb/sec - defalut:262144(KB)
## watchdog.disk.threshold_disk_wkb = 262144

## disk target devices for checking disk utilization
## watchdog.disk.target_devices = []

##
##  Watchdog.Cluster
##
## Is cluster-watchdog enabled - default:false
## watchdog.cluster.is_enabled = true

## cluster - watch interval - default:10sec
## watchdog.cluster.interval = 10


## --------------------------------------------------------------------
## STORAGE - Autonomic Operation
## --------------------------------------------------------------------
## [compaction] enabled compaction? - default:false
## autonomic_op.compaction.is_enabled = true

## [compaction] number of parallel procs - default:1
## autonomic_op.compaction.parallel_procs = 1

## [compaction] execution intarval time(sec) - default:300(sec)
## autonomic_op.compaction.interval = 300

## [compaction] warning ratio of active size - default:70%
## autonomic_op.compaction.warn_active_size_ratio = 70

## [compaction] threshold ratio of active size - default:60%
## autonomic_op.compaction.threshold_active_size_ratio = 60


## --------------------------------------------------------------------
## STORAGE - Data Compcation
## --------------------------------------------------------------------
## Limit of a number of procs to execute data-compaction in parallel
##compaction.limit_num_of_compaction_procs = 4

## Minimum value of compaction-proc waiting time/batch-proc(msec)
## compaction.waiting_time_min = 100

## Regular value of compaction-proc waiting time/batch-proc(msec)
## compaction.waiting_time_regular = 300

## Maximum value of compaction-proc waiting time/batch-proc(msec)
## compaction.waiting_time_max = 1000

## Step of compaction-proc waiting time(msec)
## compaction.waiting_time_step = 100


## Minimum compaction batch processes
## compaction.batch_procs_min = 1000

## Regular compaction batch processes
## compaction.batch_procs_regular = 10000

## Maximum compaction batch processes
## compaction.batch_procs_max = 100000

## Step compaction batch processes
## compaction.batch_procs_step = 1000


## --------------------------------------------------------------------
## STORAGE - MQ
## --------------------------------------------------------------------
## MQ backend storage: [bitcask, leveldb] - default:bitcask
## mq.backend_db = bitcask

## A number of mq-server's processes
## mq.num_of_mq_procs = 8

##
## [Number of bach processes of message]
##
## Minimum number of bach processes of message
mq.num_of_batch_process_min = 100

## Maximum number of bach processes of message
mq.num_of_batch_process_max = 10000

## Regular value of bach processes of message
mq.num_of_batch_process_regular = 1000

## Step value of bach processes of message
mq.num_of_batch_process_step = 250


##
## [Interval beween batch-procs]
##
## Minimum value of interval beween batch-procs(msec)
mq.interval_between_batch_procs_min = 10

## Maximum value of interval between batch-procs(msec)
mq.interval_between_batch_procs_max = 1000

## Regular value of interval between batch-procs(msec)
mq.interval_between_batch_procs_regular = 300

## Step value of interval between batch-procs(msec)
mq.interval_between_batch_procs_step = 100


## --------------------------------------------------------------------
## STORAGE - Replication/Recovery object(s)
## --------------------------------------------------------------------
## Rack-id for the rack-awareness replica placement
## replication.rack_awareness.rack_id =

## Size of stacked objects (bytes)
## replication.recovery.size_of_stacked_objs = 33554432

## Stacking timeout (sec)
## replication.recovery.stacking_timeout = 5


## --------------------------------------------------------------------
## STORAGE - MDC Replication
## --------------------------------------------------------------------
## Size of stacked objects (bytes) - default:32MB
mdc_replication.size_of_stacked_objs = 33554432

## Stacking timeout (sec)
mdc_replication.stacking_timeout = 30

## Request timeout (msec)
mdc_replication.req_timeout = 30000

## Number of stacking procs
mdc_replication.stacking_procs = 1


## --------------------------------------------------------------------
## STORAGE - Log
## --------------------------------------------------------------------
## Log level: [0:debug, 1:info, 2:warn, 3:error]
## log.log_level = 1

## Output log file(s) - Erlang's log
log.erlang = /var/log/leo_storage/erlang

## Output log file(s) - app
log.app = /var/log/leo_storage/app

## Output log file(s) - members of storage-cluster
log.member_dir = /var/log/leo_storage/ring

## Output log file(s) - ring
log.ring_dir = /var/log/leo_storage/ring

## Output data-diagnosis log
log.is_enable_diagnosis_log = true

## --------------------------------------------------------------------
## STORAGE - Other Directories
## --------------------------------------------------------------------
## Directory of queue for monitoring "RING"
queue_dir  = /var/db/leo_storage/queue

## Directory of SNMP agent configuration
## snmp_agent = ./snmp/snmpa_storage_0/LEO-STORAGE


## --------------------------------------------------------------------
## Other Libs
## --------------------------------------------------------------------
## Send after interval
## leo_ordning_reda.send_after_interval = 100

## Temporary directory of stacked objects
leo_ordning_reda.temp_stacked_dir = "/var/db/leo_storage/ord_reda/"


## --------------------------------------------------------------------
## RPC
## --------------------------------------------------------------------
## RPC-Server's acceptors
## this value must be determinted by following logic
## rpc.server.acceptor need to be larger than
## rpc.client.connection_pool(buffer)_size * "# of storage nodes + # of manager nodes in your cluster"
## The default value is suitable for less than 16 nodes in a cluster
## rpc.server.acceptors = 128

## RPC-Server's listening port number
## rpc.server.listen_port = 13077

## RPC-Server's listening timeout
## rpc.server.listen_timeout = 30000

## RPC-Client's size of connection pool
## rpc.client.connection_pool_size = 8

## RPC-Client's size of connection buffer
## rpc.client.connection_buffer_size = 8


## --------------------------------------------------------------------
## MANAGER - Mnesia
##     * Store the info storage-cluster and the info of gateway(s)
##     * Store the RING and the command histories
## --------------------------------------------------------------------
## The write threshold for transaction log dumps
## as the number of writes to the transaction log
mnesia.dump_log_write_threshold = 50000

## Controls how often disc_copies tables are dumped from memory
mnesia.dc_dump_limit = 40

## --------------------------------------------------------------------
## Profiling
## --------------------------------------------------------------------
## Enable profiler - leo_backend_db
## leo_backend_db.profile = false

## Enable profiler - leo_logger
## leo_logger.profile = false

## Enable profiler - leo_mq
## leo_mq.profile = false

## Enable profiler - leo_object_storage
## leo_object_storage.profile = false

## Enable profiler - leo_ordning_reda
## leo_ordning_reda.profile = false

## Enable profiler - leo_redundant_manager
## leo_redundant_manager.profile = false

## Enable profiler - leo_rpc
## leo_rpc.profile = false

## Enable profiler - leo_statistics
## leo_statistics.profile = false


##======================================================================
## For vm.args
##======================================================================
## Name of the leofs-storage node
nodename = storage_0@127.0.0.1

## Cookie for distributed node communication.  All nodes in the same cluster
## should use the same cookie or they will not be able to communicate.
distributed_cookie = 401321b4

## Enable kernel poll
erlang.kernel_poll = true

## Number of async threads
erlang.async_threads = 32

## Increase number of concurrent ports/sockets
erlang.max_ports = 64000

## Set the location of crash dumps
erlang.crash_dump = /var/log/leo_storage/erl_crash.dump

## Raise the ETS table limit
erlang.max_ets_tables = 256000

## Enable SMP
erlang.smp = enable

## Erlang scheduler's compaction of load
erlang.schedulers.compaction_of_load = true

## Erlang scheduler's balancing of load
erlang.schedulers.utilization_balancing = false

## Sender-side network distribution buffer size
## - default 32MB (32768KB)
erlang.distribution_buffer_size = 32768

## A non-negative integer which indicates
## how many times generational garbage collections
## can be done without forcing a fullsweep collection
erlang.fullsweep_after = 0

## Enable/Disable eager check I/O (Erlang 17.4/erts-6.3-, ref:OTP-12117)
erlang.secio = false

## Raise the default erlang process limit
process_limit = 1048576

## Path of SNMP-agent configuration
##snmp_conf = ./snmp/snmpa_storage_0/leo_storage_snmp<|MERGE_RESOLUTION|>--- conflicted
+++ resolved
@@ -65,14 +65,6 @@
 ## Timeout of seeking metadatas per a metadata - default:10(msec)
 ## seeking_timeout_per_metadata = 10
 
-<<<<<<< HEAD
-## Library of the erasure-code
-##   - lib: [vandrs | cauchyrs | liberation | isars]
-erasure_code.lib = isars
-
-## Minimum length of an object for the erasure-coding - default:262144(byte)
-erasure_code.min_object_size = 262144
-=======
 ## Maximum number of processes for both write and read operation
 ## since v1.2.20
 ## max_num_of_procs = 3000
@@ -81,7 +73,6 @@
 ## Range: [1..100]
 ## since v1.2.20
 ## num_of_obj_storage_read_procs = 3
->>>>>>> 652bb8fe
 
 ## --------------------------------------------------------------------
 ## STORAGE - Watchdog
