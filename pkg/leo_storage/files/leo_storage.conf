##======================================================================
## LeoFS - Storage Configuration
##
## See: http://leo-project.net/leofs/docs/configuration/configuration_2.html
##======================================================================
## --------------------------------------------------------------------
## SASL
## --------------------------------------------------------------------
## See: http://www.erlang.org/doc/man/sasl_app.html
##
## The following configuration parameters are defined for
## the SASL application. See app(4) for more information
## about configuration parameters

## SASL error log path
sasl.sasl_error_log = /var/log/leo_storage/sasl/sasl-error.log

## Restricts the error logging performed by the specified sasl_error_logger
## to error reports, progress reports, or both.
## errlog_type = [error | progress | all]
## sasl.errlog_type = error

## Specifies in which directory the files are stored.
## If this parameter is undefined or false, the error_logger_mf_h is not installed.
sasl.error_logger_mf_dir = /var/log/leo_storage/sasl

## Specifies how large each individual file can be.
## If this parameter is undefined, the error_logger_mf_h is not installed.
## sasl.error_logger_mf_maxbytes = 10485760

## Specifies how many files are used.
## If this parameter is undefined, the error_logger_mf_h is not installed.
## sasl.error_logger_mf_maxfiles = 5

## --------------------------------------------------------------------
## Manager's Node(s)
## --------------------------------------------------------------------
## Name of Manager node(s)
managers = [manager_0@127.0.0.1, manager_1@127.0.0.1]

## --------------------------------------------------------------------
## STORAGE
## --------------------------------------------------------------------
## Object container
obj_containers.path = [/var/db/leo_storage/avs]
obj_containers.num_of_containers = [8]

## e.g. Case of plural pathes
## obj_containers.path = [/var/leofs/avs/1, /var/leofs/avs/2]
## obj_containers.num_of_containers = [32, 64]

## Metadata Storage: [bitcask, leveldb] - default:leveldb
## obj_containers.metadata_storage = leveldb

## A number of virtual-nodes for the redundant-manager
## num_of_vnodes = 168

## Enable strict check between checksum of a metadata and checksum of an object
## - default:false
## object_storage.is_strict_check = false

<<<<<<< HEAD
=======
## Threshold of slow processing (msec) - default:1000(msec)
## object_storage.threshold_of_slow_processing = 1000

## Timeout of seeking metadatas per a metadata - default:10(msec)
## seeking_timeout_per_metadata = 10

## Maximum number of processes for both write and read operation
## since v1.2.20
## max_num_of_procs = 3000

## Total number of obj-storage-read processes per object-container, AVS
## Range: [1..100]
## since v1.2.20
## num_of_obj_storage_read_procs = 3

>>>>>>> c40ee8a2

## --------------------------------------------------------------------
## STORAGE - Watchdog
## --------------------------------------------------------------------
##
##  Watchdog.REX(RPC)
##
## Is rex-watchdog enabled - default:false
## watchdog.rex.is_enabled = true

## rex - watch interval - default:5sec
## watchdog.rex.interval = 5

## Threshold memory capacity of binary for rex(rpc) - default:32MB
watchdog.rex.threshold_mem_capacity = 33554432


##
##  Watchdog.CPU
##
## Is cpu-watchdog enabled - default:false
## watchdog.cpu.is_enabled = true

## cpu - raised error times
## watchdog.cpu.raised_error_times = 3

## cpu - watch interval - default:5sec
## watchdog.cpu.interval = 5

## Threshold CPU load avg for 1min/5min - default:5.0
## watchdog.cpu.threshold_cpu_load_avg = 5.0

## Threshold CPU load util - default:100 = "100%"
## watchdog.cpu.threshold_cpu_util = 100


##
##  Watchdog.IO
##
## Is io-watchdog enabled - default:false
## watchdog.io.is_enabled = true

## io - watch interval - default:1sec
## watchdog.io.interval = 1

## Threshold input size/sec  - default:134217728(B) - 128MB/sec
## watchdog.io.threshold_input_per_sec = 134217728

## Threshold output size/sec - default:134217728(B) - 128MB/sec
## watchdog.io.threshold_output_per_sec = 134217728


##
##  Watchdog.DISK
##
## Is disk-watchdog enabled - default:false
## watchdog.disk.is_enabled = true

## disk - raised error times
## watchdog.disk.raised_error_times = 3

## disk - watch interval - default:1sec
## watchdog.disk.interval = 1

## Threshold disk use% - defalut:85%
## watchdog.disk.threshold_disk_use = 85

## Threshold disk util% - defalut:100%
## watchdog.disk.threshold_disk_util = 100

## Threshold disk read kb/sec - defalut:262144(KB)
## watchdog.disk.threshold_disk_rkb = 262144

## Threshold disk write kb/sec - defalut:262144(KB)
## watchdog.disk.threshold_disk_wkb = 262144

## disk target devices for checking disk utilization
## watchdog.disk.target_devices = []

##
##  Watchdog.Cluster
##
## Is cluster-watchdog enabled - default:false
## watchdog.cluster.is_enabled = true

## cluster - watch interval - default:10sec
## watchdog.cluster.interval = 10


## --------------------------------------------------------------------
## STORAGE - Autonomic Operation
## --------------------------------------------------------------------
## [compaction] enabled compaction? - default:false
## autonomic_op.compaction.is_enabled = true

## [compaction] number of parallel procs - default:1
## autonomic_op.compaction.parallel_procs = 1

## [compaction] execution intarval time(sec) - default:300(sec)
## autonomic_op.compaction.interval = 300

## [compaction] warning ratio of active size - default:70%
## autonomic_op.compaction.warn_active_size_ratio = 70

## [compaction] threshold ratio of active size - default:60%
## autonomic_op.compaction.threshold_active_size_ratio = 60


## --------------------------------------------------------------------
## STORAGE - Data Compcation
## --------------------------------------------------------------------
## Limit of a number of procs to execute data-compaction in parallel
##compaction.limit_num_of_compaction_procs = 4

## Minimum value of compaction-proc waiting time/batch-proc(msec)
## compaction.waiting_time_min = 100

## Regular value of compaction-proc waiting time/batch-proc(msec)
## compaction.waiting_time_regular = 300

## Maximum value of compaction-proc waiting time/batch-proc(msec)
## compaction.waiting_time_max = 1000

## Step of compaction-proc waiting time(msec)
## compaction.waiting_time_step = 100


## Minimum compaction batch processes
## compaction.batch_procs_min = 1000

## Regular compaction batch processes
## compaction.batch_procs_regular = 10000

## Maximum compaction batch processes
## compaction.batch_procs_max = 100000

## Step compaction batch processes
## compaction.batch_procs_step = 1000


## --------------------------------------------------------------------
## STORAGE - MQ
## --------------------------------------------------------------------
## MQ backend storage: [bitcask, leveldb] - default:bitcask
## mq.backend_db = bitcask

## A number of mq-server's processes
## mq.num_of_mq_procs = 8

##
## [Number of bach processes of message]
##
## Minimum number of bach processes of message
mq.num_of_batch_process_min = 100

## Maximum number of bach processes of message
mq.num_of_batch_process_max = 10000

## Regular value of bach processes of message
mq.num_of_batch_process_regular = 1000

## Step value of bach processes of message
mq.num_of_batch_process_step = 250


##
## [Interval beween batch-procs]
##
## Minimum value of interval beween batch-procs(msec)
mq.interval_between_batch_procs_min = 10

## Maximum value of interval between batch-procs(msec)
mq.interval_between_batch_procs_max = 1000

## Regular value of interval between batch-procs(msec)
mq.interval_between_batch_procs_regular = 300

## Step value of interval between batch-procs(msec)
mq.interval_between_batch_procs_step = 100


## --------------------------------------------------------------------
## STORAGE - Replication/Recovery object(s)
## --------------------------------------------------------------------
## Rack-id for the rack-awareness replica placement
## replication.rack_awareness.rack_id =

## Size of stacked objects (bytes)
## replication.recovery.size_of_stacked_objs = 33554432

## Stacking timeout (sec)
## replication.recovery.stacking_timeout = 5


## --------------------------------------------------------------------
## STORAGE - MDC Replication
## --------------------------------------------------------------------
## Size of stacked objects (bytes) - default:32MB
mdc_replication.size_of_stacked_objs = 33554432

## Stacking timeout (sec)
mdc_replication.stacking_timeout = 30

## Request timeout (msec)
mdc_replication.req_timeout = 30000

## Number of stacking procs
mdc_replication.stacking_procs = 1


## --------------------------------------------------------------------
## STORAGE - Log
## --------------------------------------------------------------------
## Log level: [0:debug, 1:info, 2:warn, 3:error]
## log.log_level = 1

## Output log file(s) - Erlang's log
log.erlang = /var/log/leo_storage/erlang

## Output log file(s) - app
log.app = /var/log/leo_storage/app

## Output log file(s) - members of storage-cluster
log.member_dir = /var/log/leo_storage/ring

## Output log file(s) - ring
log.ring_dir = /var/log/leo_storage/ring

## Output data-diagnosis log
log.is_enable_diagnosis_log = true

## --------------------------------------------------------------------
## STORAGE - Other Directories
## --------------------------------------------------------------------
## Directory of queue for monitoring "RING"
queue_dir  = /var/db/leo_storage/queue

## Directory of SNMP agent configuration
## snmp_agent = ./snmp/snmpa_storage_0/LEO-STORAGE


## --------------------------------------------------------------------
## Other Libs
## --------------------------------------------------------------------
## Send after interval
## leo_ordning_reda.send_after_interval = 100

## Temporary directory of stacked objects
leo_ordning_reda.temp_stacked_dir = "/var/db/leo_storage/ord_reda/"


## --------------------------------------------------------------------
## RPC
## --------------------------------------------------------------------
## RPC-Server's acceptors
## this value must be determinted by following logic
## rpc.server.acceptor need to be larger than
## rpc.client.connection_pool(buffer)_size * "# of storage nodes + # of manager nodes in your cluster"
## The default value is suitable for less than 16 nodes in a cluster
## rpc.server.acceptors = 128

## RPC-Server's listening port number
## rpc.server.listen_port = 13077

## RPC-Server's listening timeout
## rpc.server.listen_timeout = 30000

## RPC-Client's size of connection pool
## rpc.client.connection_pool_size = 8

## RPC-Client's size of connection buffer
## rpc.client.connection_buffer_size = 8


## --------------------------------------------------------------------
## MANAGER - Mnesia
##     * Store the info storage-cluster and the info of gateway(s)
##     * Store the RING and the command histories
## --------------------------------------------------------------------
## The write threshold for transaction log dumps
## as the number of writes to the transaction log
mnesia.dump_log_write_threshold = 50000

## Controls how often disc_copies tables are dumped from memory
mnesia.dc_dump_limit = 40

## --------------------------------------------------------------------
## Profiling
## --------------------------------------------------------------------
## Enable profiler - leo_backend_db
## leo_backend_db.profile = false

## Enable profiler - leo_logger
## leo_logger.profile = false

## Enable profiler - leo_mq
## leo_mq.profile = false

## Enable profiler - leo_object_storage
## leo_object_storage.profile = false

## Enable profiler - leo_ordning_reda
## leo_ordning_reda.profile = false

## Enable profiler - leo_redundant_manager
## leo_redundant_manager.profile = false

## Enable profiler - leo_rpc
## leo_rpc.profile = false

## Enable profiler - leo_statistics
## leo_statistics.profile = false


##======================================================================
## For vm.args
##======================================================================
## Name of the leofs-storage node
nodename = storage_0@127.0.0.1

## Cookie for distributed node communication.  All nodes in the same cluster
## should use the same cookie or they will not be able to communicate.
distributed_cookie = 401321b4

## Enable kernel poll
erlang.kernel_poll = true

## Number of async threads
erlang.async_threads = 32

## Increase number of concurrent ports/sockets
erlang.max_ports = 64000

## Set the location of crash dumps
erlang.crash_dump = /var/log/leo_storage/erl_crash.dump

## Raise the ETS table limit
erlang.max_ets_tables = 256000

## Enable SMP
erlang.smp = enable

## Erlang scheduler's compaction of load
erlang.schedulers.compaction_of_load = true

## Erlang scheduler's balancing of load
erlang.schedulers.utilization_balancing = false

## Sender-side network distribution buffer size
## - default 32MB (32768KB)
erlang.distribution_buffer_size = 32768

## A non-negative integer which indicates
## how many times generational garbage collections
## can be done without forcing a fullsweep collection
erlang.fullsweep_after = 0

## Enable/Disable eager check I/O (Erlang 17.4/erts-6.3-, ref:OTP-12117)
erlang.secio = false

## Raise the default erlang process limit
process_limit = 1048576

## Path of SNMP-agent configuration
##snmp_conf = ./snmp/snmpa_storage_0/leo_storage_snmp<|MERGE_RESOLUTION|>--- conflicted
+++ resolved
@@ -59,8 +59,6 @@
 ## - default:false
 ## object_storage.is_strict_check = false
 
-<<<<<<< HEAD
-=======
 ## Threshold of slow processing (msec) - default:1000(msec)
 ## object_storage.threshold_of_slow_processing = 1000
 
@@ -75,8 +73,6 @@
 ## Range: [1..100]
 ## since v1.2.20
 ## num_of_obj_storage_read_procs = 3
-
->>>>>>> c40ee8a2
 
 ## --------------------------------------------------------------------
 ## STORAGE - Watchdog
