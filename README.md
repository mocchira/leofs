# LeoFS - The Lion of Storage Systems

![LeoFS Logo](http://leo-project.net/leofs/docs/_static/leofs-logo-small.png)

## Overview

LeoFS is a highly available, distributed, eventually consistent object/blob store.
If you are searching a storage system that is able to store huge amount and various kind of files such as photo, movie, log data and so on, LeoFS is suitable for that.

LeoFS is supporting the following features:

* **Multi Protocol**
  * **S3-API Support**
      * LeoFS is an Amazon S3 compatible storage system.
      * Switch to LeoFS to decrease your cost from more expensive public-cloud solutions.
  * **NFS Support**
      * NFS support was provided from LeoFS v1.1, the current status of which is beta.
* **Large Object Support**
  * LeoFS can handle files with more than GB
* **Multi Data Center Replication**
  * LeoFS is a highly scalable, fault-tolerant distributed file system without SPOF.
  * LeoFS's cluster can be viewed as ONE-HUGE storage. It consists of a set of loosely connected nodes.
  * We can build a global scale storage system with easy operations

## Architecture

![leofs-architecture-1](http://leo-project.net/leofs/docs/_images/leofs-architecture.0012.jpg)

LeoFS consists of 3 applications - [LeoFS Storage](https://github.com/leo-project/leo_storage), [LeoFS Gateway](https://github.com/leo-project/leo_gateway) and [LeoFS Manager](https://github.com/leo-project/leo_manager) which depend on Erlang.

[LeoFS Gateway](https://github.com/leo-project/leo_gateway) handles http-request and http-response from any clients when using REST-API OR S3-API. Also, it is already built in the object-cache mechanism (memory and disk cache).

[LeoFS Storage](https://github.com/leo-project/leo_storage) handles GET, PUT and DELETE objects as well as metadata. Also, it has replicator, recoverer and queueing mechanism in order to keep running a storage node and realise eventual consistency.

[LeoFS Manager](https://github.com/leo-project/leo_manager) always monitors LeoFS Gateway and LeoFS Storage nodes. The main monitoring status are Node status and RING’s checksum in order to realise to keep high availability and keep data consistency.

We can access LeoFS server using <a target="_blank" href="http://www.leofs.org/docs/s3_client.html">S3 clients and S3 client libries of each programming language</a>.


## Slide

The presentation - <a href="https://www.slideshare.net/rakutentech/scaling-and-high-performance-storage-system-leofs" title="Scaling and High Performance Storage System: LeoFS" target="_blank">Scaling and High Performance Storage System: LeoFS</a>  was given at Erlang User Conference 2014 in Stockholm on June 2014

## GOALs

* LeoFS aims to provide all of 3-HIGHs as follow:
  * HIGH Reliability
     * Nine nines - Operating ratios is 99.9999999%
  * High Scalability
     * Build huge-cluster at low cost
  * HIGH Cost Performance
     * Fast - Over 10Gbps
     * A lower cost than other storage
     * Provide easy management and easy operation

## Further Reference

* <a target="_blank" href="http://leo-project.net/leofs/docs/">LeoFS Documentation</a>.


## Build LeoFS with LeoFS Packages

LeoFS packages have been already provided on the Web. You're able to easily install LeoFS on your environments.

* LeoProject
    * <a target="_blank" href="http://leo-project.net/leofs/download.html">CentOS-7.0</a>
    * <a target="_blank" href="http://leo-project.net/leofs/download.html">CentOS-6.x</a>
    * <a target="_blank" href="http://leo-project.net/leofs/download.html">14.04 and later</a>
* Community
    * <a target="_blank" href="http://www.freshports.org/databases/leofs">FreeBSD</a>

<a target="_blank" href="http://leo-project.net/leofs/docs/getting_started.html">Here</a> is the installation manual.


## Build LeoFS From Source (For Developers)

Here, we explain how to build LeoFS from source code.

First, you have to install the following packages to build Erlang and LeoFS.

```bash
## [CentOS]
$ sudo yum install libuuid-devel cmake check check-devel
## [Ubuntu]
$ sudo apt-get install build-essential libtool libncurses5-dev libssl-dev cmake check
```

Then, install Erlang.

```bash
##
## 1. Install libatomic
##
$ wget http://www.hpl.hp.com/research/linux/atomic_ops/download/libatomic_ops-7.2d.tar.gz
$ tar xzvf libatomic_ops-7.2d.tar.gz
$ cd libatomic_ops-7.2d
$ ./configure --prefix=/usr/local
$ make
$ sudo make install

##
## 2. Install Erlang (17.5)
##
$ wget http://www.erlang.org/download/otp_src_17.5.tar.gz
$ tar xzf otp_src_17.5.tar.gz
$ cd otp_src_17.5
$ ./configure --prefix=/usr/local/erlang/17.5 \
              --enable-smp-support \
              --enable-m64-build \
              --enable-halfword-emulator \
              --enable-kernel-poll \
              --without-javac \
              --disable-native-libs \
              --disable-hipe \
              --disable-sctp \
              --enable-threads \
              --with-libatomic_ops=/usr/local
$ make
$ sudo make install

##
## 3. Set PATH
##
$ vi ~/.profile
    ## append the follows:
    export ERL_HOME=/usr/local/erlang/17.5
    export PATH=$PATH:$ERL_HOME/bin

$ source ~/.profile
```

Then, clone source of LeoFS and libraries from GitHub.

```bash
$ git clone https://github.com/leo-project/leofs.git
$ cd leofs
$ git checkout -b develop remotes/origin/develop
$ ./rebar get-deps
$ ./git_checkout.sh develop
```

Then, build LeoFS with the following commands.

```bash
$ make clean
$ make
$ make release
```

Now, you can find the LeoFS package as follow.

```bash
$ ls package/
leo_gateway/  leo_manager_0/  leo_manager_1/  leo_storage/  README.md
```

Then, we can start and access LeoFS with the following commands. Also, you're able to easily operate LeoFS with [leofs-adm](https://github.com/leo-project/leofs/blob/master/leofs-adm) script.

```bash
$ package/leo_manager_0/bin/leo_manager start
$ package/leo_manager_1/bin/leo_manager start
$ package/leo_storage/bin/leo_storage start
$ package/leo_gateway/bin/leo_gateway start
$ ./leofs-adm status
 [System Confiuration]
-----------------------------------+----------
 Item                              | Value
-----------------------------------+----------
 Basic/Consistency level
-----------------------------------+----------
                    system version | 1.2.16
                        cluster Id | leofs_1
                             DC Id | dc_1
                    Total replicas | 2
          number of successes of R | 1
          number of successes of W | 1
          number of successes of D | 1
 number of rack-awareness replicas | 0
                         ring size | 2^128
-----------------------------------+----------
 Multi DC replication settings
-----------------------------------+----------
        max number of joinable DCs | 2
           number of replicas a DC | 1
-----------------------------------+----------
 Manager RING hash
-----------------------------------+----------
                 current ring-hash | 3923d007
                previous ring-hash | 3923d007
-----------------------------------+----------

 [State of Node(s)]
-------+--------------------------+--------------+----------------+----------------+----------------------------
 type  |           node           |    state     |  current ring  |   prev ring    |          updated at
-------+--------------------------+--------------+----------------+----------------+----------------------------
  S    | storage_0@127.0.0.1      | running      | 3923d007       | 3923d007       | 2015-10-30 09:44:11 +0900
-------+--------------------------+--------------+----------------+----------------+----------------------------

$ ./leofs-adm start
OK

$ ./leofs-adm status
-----------------------------------+----------
 Item                              | Value
-----------------------------------+----------
 Basic/Consistency level
-----------------------------------+----------
                    system version | 1.2.16
                        cluster Id | leofs_1
                             DC Id | dc_1
                    Total replicas | 2
          number of successes of R | 1
          number of successes of W | 1
          number of successes of D | 1
 number of rack-awareness replicas | 0
                         ring size | 2^128
-----------------------------------+----------
 Multi DC replication settings
-----------------------------------+----------
        max number of joinable DCs | 2
           number of replicas a DC | 1
-----------------------------------+----------
 Manager RING hash
-----------------------------------+----------
                 current ring-hash | 3923d007
                previous ring-hash | 3923d007
-----------------------------------+----------

 [State of Node(s)]
-------+--------------------------+--------------+----------------+----------------+----------------------------
 type  |           node           |    state     |  current ring  |   prev ring    |          updated at
-------+--------------------------+--------------+----------------+----------------+----------------------------
  S    | storage_0@127.0.0.1      | running      | 3923d007       | 3923d007       | 2015-10-30 09:44:11 +0900
  G    | gateway_0@127.0.0.1      | running      | 3923d007       | 3923d007       | 2015-10-30 09:45:27 +0900
-------+--------------------------+--------------+----------------+----------------+----------------------------


```

## Build a LeoFS Cluster

You can easily build a LeoFS cluster.

Please refer <a target="_blank" href="http://www.leofs.org/docs/getting_started.html#quick-start-2-cluster">here</a>.

## Configure LeoFS

About the configuration of LeoFS, please refer <a target="_blank" href="http://www.leofs.org/docs/configuration.html">here</a>.

## Benchmarking

You can benchmark LeoFS with <a target="_blank" href="https://github.com/basho/basho_bench">Basho Bench</a>.

<a target="_blank" href="http://www.leofs.org/docs/benchmark.html">Here</a> is a documentation to benchmark LeoFS.


## Integration Test

We're able to easily check LeoFS with <a target="_blank" href="https://github.com/leo-project/leofs_test2">leofs_test</a> whether LeoFS has issues or not before getting installed LeoFS in your dev/staging/production environment(s).


## Milestones

* *DONE* - v1.0 (Nov 2013 - May 2014)
    * Multi Data Center Replication
    * Increase compatibility S3-APIs#5
        * Other bucket operations
* *DONE* - v1.1
<<<<<<< HEAD
    * NFS v3 Support *(alpha)*
=======
    * NFS Support *(alpha)*
>>>>>>> 24046c68
    * Improve Web GUI Console (Option)
* *DONE* - v1.2
    * NFS Support *(beta)*
    * Watchdog
    * Auto-compaction
* *On Going* - v1.4
<<<<<<< HEAD
    * NFS v3 Support *(stable)*
=======
    * NFS Support *(stable)*
>>>>>>> 24046c68
        * Improve performance of the list objects
        * NFS lock-option support
    * Erasure Code
    * Improve Web GUI console *(option)*
    * Improve compatibility S3-APIs#6
        * AWS Signature v4 support
        * Objects Expiration into a bucket
        * Versioning
* v2.0
<<<<<<< HEAD
    * NFS v4 Support
    * Data deduplication
    * QoS Support *(Option)*
=======
    * NFS Support
    * QoS Support *(Option)*
    * Erasure Coding
    * Improve compatibility S3-APIs#7
>>>>>>> 24046c68


## Sponsors

LeoProject/LeoFS is sponsored by [Rakuten, Inc.](http://global.rakuten.com/corp/) and supported by [Rakuten Institute of Technology](http://rit.rakuten.co.jp/).<|MERGE_RESOLUTION|>--- conflicted
+++ resolved
@@ -171,7 +171,7 @@
                     system version | 1.2.16
                         cluster Id | leofs_1
                              DC Id | dc_1
-                    Total replicas | 2
+                    Total replicas | 1
           number of successes of R | 1
           number of successes of W | 1
           number of successes of D | 1
@@ -266,22 +266,14 @@
     * Increase compatibility S3-APIs#5
         * Other bucket operations
 * *DONE* - v1.1
-<<<<<<< HEAD
-    * NFS v3 Support *(alpha)*
-=======
     * NFS Support *(alpha)*
->>>>>>> 24046c68
     * Improve Web GUI Console (Option)
 * *DONE* - v1.2
     * NFS Support *(beta)*
     * Watchdog
     * Auto-compaction
 * *On Going* - v1.4
-<<<<<<< HEAD
-    * NFS v3 Support *(stable)*
-=======
     * NFS Support *(stable)*
->>>>>>> 24046c68
         * Improve performance of the list objects
         * NFS lock-option support
     * Erasure Code
@@ -291,16 +283,10 @@
         * Objects Expiration into a bucket
         * Versioning
 * v2.0
-<<<<<<< HEAD
-    * NFS v4 Support
-    * Data deduplication
-    * QoS Support *(Option)*
-=======
     * NFS Support
     * QoS Support *(Option)*
     * Erasure Coding
     * Improve compatibility S3-APIs#7
->>>>>>> 24046c68
 
 
 ## Sponsors
